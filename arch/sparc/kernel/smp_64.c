--- conflicted
+++ resolved
@@ -1487,13 +1487,8 @@
 	dyn_size = size_sum - static_size - PERCPU_MODULE_RESERVE;
 
 
-<<<<<<< HEAD
-	ptrs_size = PFN_ALIGN(num_possible_cpus() * sizeof(ptrs[0]));
+	ptrs_size = PFN_ALIGN(nr_cpu_ids * sizeof(ptrs[0]));
 	ptrs = alloc_bootmem(ptrs_size);
-=======
-	ptrs_size = PFN_ALIGN(nr_cpu_ids * sizeof(pcpur_ptrs[0]));
-	pcpur_ptrs = alloc_bootmem(ptrs_size);
->>>>>>> 142d44b0
 
 	for_each_possible_cpu(cpu) {
 		ptrs[cpu] = pcpu_alloc_bootmem(cpu, PCPU_CHUNK_SIZE,
