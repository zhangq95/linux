if ARCH_PXA

menu "Intel PXA2xx/PXA3xx Implementations"

comment "Intel/Marvell Dev Platforms (sorted by hardware release time)"

config MACH_PXA3XX_DT
	bool "Support PXA3xx platforms from device tree"
	select CPU_PXA300
	select POWER_SUPPLY
	select PXA3xx
	select USE_OF
	help
	  Include support for Marvell PXA3xx based platforms using
	  the device tree. Needn't select any other machine while
	  MACH_PXA3XX_DT is enabled.

config ARCH_LUBBOCK
	bool "Intel DBPXA250 Development Platform (aka Lubbock)"
	select PXA25x
	select SA1111

config MACH_MAINSTONE
	bool "Intel HCDDBBVA0 Development Platform (aka Mainstone)"
	select PXA27x

config MACH_ZYLONITE
	bool
	select PXA3xx

config MACH_ZYLONITE300
	bool "PXA3xx Development Platform (aka Zylonite) PXA300/310"
	select CPU_PXA300
	select CPU_PXA310
	select MACH_ZYLONITE

config MACH_ZYLONITE320
	bool "PXA3xx Development Platform (aka Zylonite) PXA320"
	select CPU_PXA320
	select MACH_ZYLONITE

config MACH_LITTLETON
	bool "PXA3xx Form Factor Platform (aka Littleton)"
	select CPU_PXA300
	select CPU_PXA310
	select PXA3xx

config MACH_TAVOREVB
	bool "PXA930 Evaluation Board (aka TavorEVB)"
	select CPU_PXA930
	select CPU_PXA935
	select PXA3xx
	select FB
	select FB_PXA

config MACH_SAAR
	bool "PXA930 Handheld Platform (aka SAAR)"
	select CPU_PXA930
	select CPU_PXA935
	select PXA3xx
	select FB
	select FB_PXA

comment "Third Party Dev Platforms (sorted by vendor name)"

config ARCH_PXA_IDP
	bool "Accelent Xscale IDP"
	select PXA25x

config ARCH_VIPER
	bool "Arcom/Eurotech VIPER SBC"
	select ARCOM_PCMCIA
<<<<<<< HEAD
	select I2C_GPIO if I2C=y
=======
	select I2C_GPIO
>>>>>>> 2ae69a46
	select ISA
	select PXA25x
	select PXA_HAVE_ISA_IRQS

config MACH_ARCOM_ZEUS
	bool "Arcom/Eurotech ZEUS SBC"
	select ARCOM_PCMCIA
	select ISA
	select PXA27x
	select PXA_HAVE_ISA_IRQS

config MACH_BALLOON3
	bool "Balloon 3 board"
	select IWMMXT
	select PXA27x

config MACH_CSB726
	bool "Enable Cogent CSB726 System On a Module"
	select IWMMXT
	select PXA27x
	help
	  Say Y here if you intend to run this kernel on a Cogent
	  CSB726 System On Module.

config CSB726_CSB701
	bool "Enable support for CSB701 baseboard"
	depends on MACH_CSB726

config MACH_ARMCORE
	bool "CompuLab CM-X255/CM-X270 modules"
	select ARCH_HAS_DMA_SET_COHERENT_MASK if PCI
	select IWMMXT
	select MIGHT_HAVE_PCI
	select NEED_MACH_IO_H if PCI
	select PXA25x
	select PXA27x

config MACH_EM_X270
	bool "CompuLab EM-x270 platform"
	select PXA27x

config MACH_EXEDA
	bool "CompuLab eXeda platform"
	select PXA27x

config MACH_CM_X300
	bool "CompuLab CM-X300 modules"
	select CPU_PXA300
	select CPU_PXA310
	select PXA3xx

config MACH_CAPC7117
	bool "Embedian CAPC-7117 evaluation kit based on the MXM-8x10 CoM"
	select CPU_PXA320
	select PXA3xx

config ARCH_GUMSTIX
	bool "Gumstix XScale 255 boards"
	select PXA25x
	help
	  Say Y here if you intend to run this kernel on
	  Basix, Connex, ws-200ax, ws-400ax systems

choice
	prompt "Gumstix Carrier/Expansion Board"
	depends on ARCH_GUMSTIX

config GUMSTIX_AM200EPD
	bool "Enable AM200EPD board support"

config GUMSTIX_AM300EPD
	bool "Enable AM300EPD board support"

endchoice

config MACH_INTELMOTE2
	bool "Intel Mote 2 Platform"
	select IWMMXT
	select PXA27x

config MACH_STARGATE2
	bool "Intel Stargate 2 Platform"
	select IWMMXT
	select PXA27x

config MACH_XCEP
	bool "Iskratel Electronics XCEP"
	select MTD
	select MTD_CFI
	select MTD_CFI_INTELEXT
	select MTD_PHYSMAP
	select PXA25x
	help
	  PXA255 based Single Board Computer with SMC 91C111 ethernet chip and 64 MB of flash.
	  Tuned for usage in Libera instruments for particle accelerators.

config TRIZEPS_PXA
	bool "PXA based Keith und Koep Trizeps DIMM-Modules"

config MACH_TRIZEPS4
	bool "Keith und Koep Trizeps4 DIMM-Module"
	depends on TRIZEPS_PXA
	select PXA27x
	select TRIZEPS_PCMCIA

config MACH_TRIZEPS4WL
	bool "Keith und Koep Trizeps4-WL DIMM-Module"
	depends on TRIZEPS_PXA
	select MACH_TRIZEPS4
	select PXA27x
	select TRIZEPS_PCMCIA

choice
	prompt "Select base board for Trizeps module"
	depends on TRIZEPS_PXA

config MACH_TRIZEPS_CONXS
	bool "ConXS Eval Board"

config MACH_TRIZEPS_UCONXS
	bool "uConXS Eval Board"

config MACH_TRIZEPS_ANY
	bool "another Board"

endchoice

config ARCOM_PCMCIA
	bool
	help
	  Generic option for Arcom Viper/Zeus PCMCIA

config TRIZEPS_PCMCIA
	bool
	help
	  Enable PCMCIA support for Trizeps modules

config MACH_LOGICPD_PXA270
	bool "LogicPD PXA270 Card Engine Development Platform"
	select PXA27x

config MACH_PCM027
	bool "Phytec phyCORE-PXA270 CPU module (PCM-027)"
	select IWMMXT
	select PXA27x

config MACH_PCM990_BASEBOARD
	bool "PHYTEC PCM-990 development board"
	depends on MACH_PCM027

choice
	prompt "display on pcm990"
	depends on MACH_PCM990_BASEBOARD

config PCM990_DISPLAY_SHARP
	bool "sharp lq084v1dg21 stn display"

config PCM990_DISPLAY_NEC
	bool "nec nl6448bc20_18d tft display"

config PCM990_DISPLAY_NONE
	bool "no display"

endchoice

config MACH_COLIBRI
	bool "Toradex Colibri PXA270"
	select PXA27x

config MACH_COLIBRI_PXA270_INCOME
	bool "Income s.r.o. PXA270 SBC"
	depends on MACH_COLIBRI
	select PXA27x

config MACH_COLIBRI300
	bool "Toradex Colibri PXA300/310"
	select CPU_PXA300
	select CPU_PXA310
	select PXA3xx

config MACH_COLIBRI320
	bool "Toradex Colibri PXA320"
	select CPU_PXA320
	select PXA3xx

config MACH_COLIBRI_EVALBOARD
	bool "Toradex Colibri Evaluation Carrier Board support"
	depends on MACH_COLIBRI || MACH_COLIBRI300 || MACH_COLIBRI320

config MACH_VPAC270
	bool "Voipac PXA270"
	select HAVE_PATA_PLATFORM
	select PXA27x
	help
	  PXA270 based Single Board Computer.

comment "End-user Products (sorted by vendor name)"

config MACH_H4700
	bool "HP iPAQ hx4700"
	select IWMMXT
	select PXA27x

config MACH_H5000
	bool "HP iPAQ h5000"
	select PXA25x

config MACH_HIMALAYA
	bool "HTC Himalaya Support"
	select CPU_PXA26x

config MACH_MAGICIAN
	bool "Enable HTC Magician Support"
	select IWMMXT
	select PXA27x

config MACH_MIOA701
	bool "Mitac Mio A701 Support"
	select GPIO_SYSFS
	select IWMMXT
	select PXA27x
	help
	  Say Y here if you intend to run this kernel on a
	  MIO A701. Currently there is only basic support
	  for this PDA.

config PXA_EZX
	bool "Motorola EZX Platform"
	select IWMMXT
	select PXA27x

config MACH_EZX_A780
	bool "Motorola EZX A780"
	default y
	depends on PXA_EZX

config MACH_EZX_E680
	bool "Motorola EZX E680"
	default y
	depends on PXA_EZX

config MACH_EZX_A1200
	bool "Motorola EZX A1200"
	default y
	depends on PXA_EZX

config MACH_EZX_A910
	bool "Motorola EZX A910"
	default y
	depends on PXA_EZX

config MACH_EZX_E6
	bool "Motorola EZX E6"
	default y
	depends on PXA_EZX

config MACH_EZX_E2
	bool "Motorola EZX E2"
	default y
	depends on PXA_EZX

config MACH_MP900C
	bool "Nec Mobilepro 900/c"
	select PXA25x

config ARCH_PXA_PALM
	bool "PXA based Palm PDAs"

config MACH_PALM27X
	bool

config MACH_PALMTE2
	bool "Palm Tungsten|E2"
	default y
	depends on ARCH_PXA_PALM
	select PXA25x
	help
	  Say Y here if you intend to run this kernel on a Palm Tungsten|E2
	  handheld computer.

config MACH_PALMTC
	bool "Palm Tungsten|C"
	default y
	depends on ARCH_PXA_PALM
	select PXA25x
	help
	  Say Y here if you intend to run this kernel on a Palm Tungsten|C
	  handheld computer.

config MACH_PALMT5
	bool "Palm Tungsten|T5"
	default y
	depends on ARCH_PXA_PALM
	select IWMMXT
	select MACH_PALM27X
	select PXA27x
	help
	  Say Y here if you intend to run this kernel on a Palm Tungsten|T5
	  handheld computer.

config MACH_PALMTX
	bool "Palm T|X"
	default y
	depends on ARCH_PXA_PALM
	select IWMMXT
	select MACH_PALM27X
	select PXA27x
	help
	  Say Y here if you intend to run this kernel on a Palm T|X
	  handheld computer.

config MACH_PALMZ72
	bool "Palm Zire 72"
	default y
	depends on ARCH_PXA_PALM
	select IWMMXT
	select MACH_PALM27X
	select PXA27x
	help
	  Say Y here if you intend to run this kernel on Palm Zire 72
	  handheld computer.

config MACH_PALMLD
	bool "Palm LifeDrive"
	default y
	depends on ARCH_PXA_PALM
	select IWMMXT
	select MACH_PALM27X
	select PXA27x
	help
	  Say Y here if you intend to run this kernel on a Palm LifeDrive
	  handheld computer.

config PALM_TREO
	bool
	depends on ARCH_PXA_PALM

config MACH_CENTRO
	bool "Palm Centro 685 (GSM)"
	default y
	depends on ARCH_PXA_PALM
	select IWMMXT
	select MACH_PALM27X
	select PALM_TREO
	select PXA27x
	help
	  Say Y here if you intend to run this kernel on Palm Centro 685 (GSM)
	  smartphone.

config MACH_TREO680
	bool "Palm Treo 680"
	default y
	depends on ARCH_PXA_PALM
	select IWMMXT
	select MACH_PALM27X
	select PALM_TREO
	select PXA27x
	help
	  Say Y here if you intend to run this kernel on Palm Treo 680
	  smartphone.

config MACH_RAUMFELD_RC
	bool "Raumfeld Controller"
	select CPU_PXA300
	select POWER_SUPPLY
	select PXA3xx

config MACH_RAUMFELD_CONNECTOR
	bool "Raumfeld Connector"
	select CPU_PXA300
	select POWER_SUPPLY
	select PXA3xx

config MACH_RAUMFELD_SPEAKER
	bool "Raumfeld Speaker"
	select CPU_PXA300
	select POWER_SUPPLY
	select PXA3xx

config PXA_SHARPSL
	bool "SHARP Zaurus SL-5600, SL-C7xx and SL-Cxx00 Models"
	select SHARP_PARAM
	select SHARP_SCOOP
	help
	  Say Y here if you intend to run this kernel on a
	  Sharp Zaurus SL-5600 (Poodle), SL-C700 (Corgi),
	  SL-C750 (Shepherd), SL-C760 (Husky), SL-C1000 (Akita),
	  SL-C3000 (Spitz), SL-C3100 (Borzoi) or SL-C6000x (Tosa)
	  handheld computer.

config PXA_SHARPSL_DETECT_MACH_ID
	bool "Detect machine ID at run-time in the decompressor"
	depends on PXA_SHARPSL
	help
	  Say Y here if you want the zImage decompressor to detect
	  the Zaurus machine ID at run-time. For latest kexec-based
	  boot loader, this is not necessary.

config MACH_POODLE
	bool "Enable Sharp SL-5600 (Poodle) Support"
	depends on PXA_SHARPSL
	select PXA25x
	select SHARP_LOCOMO

config MACH_CORGI
	bool "Enable Sharp SL-C700 (Corgi) Support"
	depends on PXA_SHARPSL
	select PXA25x
	select PXA_SHARP_C7xx

config MACH_SHEPHERD
	bool "Enable Sharp SL-C750 (Shepherd) Support"
	depends on PXA_SHARPSL
	select PXA25x
	select PXA_SHARP_C7xx

config MACH_HUSKY
	bool "Enable Sharp SL-C760 (Husky) Support"
	depends on PXA_SHARPSL
	select PXA25x
	select PXA_SHARP_C7xx

config MACH_AKITA
	bool "Enable Sharp SL-1000 (Akita) Support"
	depends on PXA_SHARPSL
	select I2C
	select I2C_PXA
	select MACH_SPITZ
	select PXA27x
	select PXA_SHARP_Cxx00

config MACH_SPITZ
	bool "Enable Sharp Zaurus SL-3000 (Spitz) Support"
	depends on PXA_SHARPSL
	select PXA27x
	select PXA_SHARP_Cxx00

config MACH_BORZOI
	bool "Enable Sharp Zaurus SL-3100 (Borzoi) Support"
	depends on PXA_SHARPSL
	select PXA27x
	select PXA_SHARP_Cxx00

config MACH_TOSA
	bool "Enable Sharp SL-6000x (Tosa) Support"
	depends on PXA_SHARPSL
	select PXA25x

config TOSA_BT
	tristate "Control the state of built-in bluetooth chip on Sharp SL-6000"
	depends on MACH_TOSA
	select RFKILL
	help
	  This is a simple driver that is able to control
	  the state of built in bluetooth chip on tosa.

config TOSA_USE_EXT_KEYCODES
	bool "Tosa keyboard: use extended keycodes"
	depends on MACH_TOSA
	default n
	help
	  Say Y here to enable the tosa keyboard driver to generate extended
	  (>= 127) keycodes. Be aware, that they can't be correctly interpreted
	  by either console keyboard driver or by Kdrive keybd driver.

	  Say Y only if you know, what you are doing!

config MACH_ICONTROL
	bool "TMT iControl/SafeTCam based on the MXM-8x10 CoM"
	select CPU_PXA320
	select PXA3xx

config ARCH_PXA_ESERIES
	bool "PXA based Toshiba e-series PDAs"
	select FB_W100
	select PXA25x

config MACH_E330
	bool "Toshiba e330"
	default y
	depends on ARCH_PXA_ESERIES
	help
	  Say Y here if you intend to run this kernel on a Toshiba
	  e330 family PDA.

config MACH_E350
	bool "Toshiba e350"
	default y
	depends on ARCH_PXA_ESERIES
	help
	  Say Y here if you intend to run this kernel on a Toshiba
	  e350 family PDA.

config MACH_E740
	bool "Toshiba e740"
	default y
	depends on ARCH_PXA_ESERIES
	help
	  Say Y here if you intend to run this kernel on a Toshiba
	  e740 family PDA.

config MACH_E750
	bool "Toshiba e750"
	default y
	depends on ARCH_PXA_ESERIES
	help
	  Say Y here if you intend to run this kernel on a Toshiba
	  e750 family PDA.

config MACH_E400
	bool "Toshiba e400"
	default y
	depends on ARCH_PXA_ESERIES
	help
	  Say Y here if you intend to run this kernel on a Toshiba
	  e400 family PDA.

config MACH_E800
	bool "Toshiba e800"
	default y
	depends on ARCH_PXA_ESERIES
	help
	  Say Y here if you intend to run this kernel on a Toshiba
	  e800 family PDA.

config MACH_ZIPIT2
	bool "Zipit Z2 Handheld"
	select PXA27x
endmenu

config PXA25x
	bool
	select CPU_XSCALE
	help
	  Select code specific to PXA21x/25x/26x variants

config PXA27x
	bool
	select CPU_XSCALE
	help
	  Select code specific to PXA27x variants

config CPU_PXA26x
	bool
	select PXA25x
	help
	  Select code specific to PXA26x (codename Dalhart)

config PXA3xx
	bool
	select CPU_XSC3
	help
	  Select code specific to PXA3xx variants

config CPU_PXA300
	bool
	select PXA3xx
	help
	  PXA300 (codename Monahans-L)

config CPU_PXA310
	bool
	select CPU_PXA300
	select PXA310_ULPI if USB_ULPI
	help
	  PXA310 (codename Monahans-LV)

config CPU_PXA320
	bool
	select PXA3xx
	help
	  PXA320 (codename Monahans-P)

config CPU_PXA930
	bool
	select PXA3xx
	help
	  PXA930 (codename Tavor-P)

config CPU_PXA935
	bool
	select CPU_PXA930
	help
	  PXA935 (codename Tavor-P65)

config PXA_SHARP_C7xx
	bool
	select SHARPSL_PM
	help
	  Enable support for all Sharp C7xx models

config PXA_SHARP_Cxx00
	bool
	select SHARPSL_PM
	help
	  Enable common support for Sharp Cxx00 models

config SHARPSL_PM
	bool
	select APM_EMULATION
	select SHARPSL_PM_MAX1111

config SHARPSL_PM_MAX1111
	bool
	select HWMON
	select SENSORS_MAX1111
	select SPI
	select SPI_MASTER

config PXA_HAVE_ISA_IRQS
	bool

config PXA310_ULPI
	bool

endif<|MERGE_RESOLUTION|>--- conflicted
+++ resolved
@@ -70,11 +70,7 @@
 config ARCH_VIPER
 	bool "Arcom/Eurotech VIPER SBC"
 	select ARCOM_PCMCIA
-<<<<<<< HEAD
 	select I2C_GPIO if I2C=y
-=======
-	select I2C_GPIO
->>>>>>> 2ae69a46
 	select ISA
 	select PXA25x
 	select PXA_HAVE_ISA_IRQS
