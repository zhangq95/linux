--- conflicted
+++ resolved
@@ -625,17 +625,6 @@
 			amdgpu_fence_check_lockup);
 	ring->fence_drv.ring = ring;
 
-<<<<<<< HEAD
-	if (amdgpu_enable_scheduler) {
-		ring->scheduler = amd_sched_create(&amdgpu_sched_ops,
-						   ring->idx,
-						   amdgpu_sched_hw_submission,
-						   (void *)ring->adev);
-		if (!ring->scheduler)
-			DRM_ERROR("Failed to create scheduler on ring %d.\n",
-				  ring->idx);
-	}
-=======
 	init_waitqueue_head(&ring->fence_drv.fence_queue);
 
 	if (amdgpu_enable_scheduler) {
@@ -649,7 +638,6 @@
 	}
 
 	return 0;
->>>>>>> 9f30a04d
 }
 
 /**
@@ -697,12 +685,7 @@
 		wake_up_all(&ring->fence_drv.fence_queue);
 		amdgpu_irq_put(adev, ring->fence_drv.irq_src,
 			       ring->fence_drv.irq_type);
-<<<<<<< HEAD
-		if (ring->scheduler)
-			amd_sched_destroy(ring->scheduler);
-=======
 		amd_sched_fini(&ring->sched);
->>>>>>> 9f30a04d
 		ring->fence_drv.initialized = false;
 	}
 	mutex_unlock(&adev->ring_lock);
@@ -891,7 +874,6 @@
 
 	return amdgpu_fence_wait_any(adev, &f, 1, intr, t);
 }
-<<<<<<< HEAD
 
 /**
  * Wait the fence array with timeout
@@ -914,30 +896,6 @@
 
 	BUG_ON(!array);
 
-=======
-
-/**
- * Wait the fence array with timeout
- *
- * @adev:     amdgpu device
- * @array:    the fence array with amdgpu fence pointer
- * @count:    the number of the fence array
- * @intr:     when sleep, set the current task interruptable or not
- * @t:        timeout to wait
- *
- * It will return when any fence is signaled or timeout.
- */
-signed long amdgpu_fence_wait_any(struct amdgpu_device *adev,
-				  struct fence **array, uint32_t count,
-				  bool intr, signed long t)
-{
-	struct amdgpu_wait_cb *cb;
-	struct fence *fence;
-	unsigned idx;
-
-	BUG_ON(!array);
-
->>>>>>> 9f30a04d
 	cb = kcalloc(count, sizeof(struct amdgpu_wait_cb), GFP_KERNEL);
 	if (cb == NULL) {
 		t = -ENOMEM;
