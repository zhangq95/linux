/*
 * Copyright (c) 2004-2011 Atheros Communications Inc.
 * Copyright (c) 2011-2012 Qualcomm Atheros, Inc.
 *
 * Permission to use, copy, modify, and/or distribute this software for any
 * purpose with or without fee is hereby granted, provided that the above
 * copyright notice and this permission notice appear in all copies.
 *
 * THE SOFTWARE IS PROVIDED "AS IS" AND THE AUTHOR DISCLAIMS ALL WARRANTIES
 * WITH REGARD TO THIS SOFTWARE INCLUDING ALL IMPLIED WARRANTIES OF
 * MERCHANTABILITY AND FITNESS. IN NO EVENT SHALL THE AUTHOR BE LIABLE FOR
 * ANY SPECIAL, DIRECT, INDIRECT, OR CONSEQUENTIAL DAMAGES OR ANY DAMAGES
 * WHATSOEVER RESULTING FROM LOSS OF USE, DATA OR PROFITS, WHETHER IN AN
 * ACTION OF CONTRACT, NEGLIGENCE OR OTHER TORTIOUS ACTION, ARISING OUT OF
 * OR IN CONNECTION WITH THE USE OR PERFORMANCE OF THIS SOFTWARE.
 */

#define pr_fmt(fmt) KBUILD_MODNAME ": " fmt

#include <linux/moduleparam.h>
#include <linux/inetdevice.h>
#include <linux/export.h>

#include "core.h"
#include "cfg80211.h"
#include "debug.h"
#include "hif-ops.h"
#include "testmode.h"

#define RATETAB_ENT(_rate, _rateid, _flags) {   \
	.bitrate    = (_rate),                  \
	.flags      = (_flags),                 \
	.hw_value   = (_rateid),                \
}

#define CHAN2G(_channel, _freq, _flags) {   \
	.band           = IEEE80211_BAND_2GHZ,  \
	.hw_value       = (_channel),           \
	.center_freq    = (_freq),              \
	.flags          = (_flags),             \
	.max_antenna_gain   = 0,                \
	.max_power      = 30,                   \
}

#define CHAN5G(_channel, _flags) {		    \
	.band           = IEEE80211_BAND_5GHZ,      \
	.hw_value       = (_channel),               \
	.center_freq    = 5000 + (5 * (_channel)),  \
	.flags          = (_flags),                 \
	.max_antenna_gain   = 0,                    \
	.max_power      = 30,                       \
}

#define DEFAULT_BG_SCAN_PERIOD 60

struct ath6kl_cfg80211_match_probe_ssid {
	struct cfg80211_ssid ssid;
	u8 flag;
};

static struct ieee80211_rate ath6kl_rates[] = {
	RATETAB_ENT(10, 0x1, 0),
	RATETAB_ENT(20, 0x2, 0),
	RATETAB_ENT(55, 0x4, 0),
	RATETAB_ENT(110, 0x8, 0),
	RATETAB_ENT(60, 0x10, 0),
	RATETAB_ENT(90, 0x20, 0),
	RATETAB_ENT(120, 0x40, 0),
	RATETAB_ENT(180, 0x80, 0),
	RATETAB_ENT(240, 0x100, 0),
	RATETAB_ENT(360, 0x200, 0),
	RATETAB_ENT(480, 0x400, 0),
	RATETAB_ENT(540, 0x800, 0),
};

#define ath6kl_a_rates     (ath6kl_rates + 4)
#define ath6kl_a_rates_size    8
#define ath6kl_g_rates     (ath6kl_rates + 0)
#define ath6kl_g_rates_size    12

#define ath6kl_g_htcap IEEE80211_HT_CAP_SGI_20
#define ath6kl_a_htcap (IEEE80211_HT_CAP_SUP_WIDTH_20_40 | \
			IEEE80211_HT_CAP_SGI_20		 | \
			IEEE80211_HT_CAP_SGI_40)

static struct ieee80211_channel ath6kl_2ghz_channels[] = {
	CHAN2G(1, 2412, 0),
	CHAN2G(2, 2417, 0),
	CHAN2G(3, 2422, 0),
	CHAN2G(4, 2427, 0),
	CHAN2G(5, 2432, 0),
	CHAN2G(6, 2437, 0),
	CHAN2G(7, 2442, 0),
	CHAN2G(8, 2447, 0),
	CHAN2G(9, 2452, 0),
	CHAN2G(10, 2457, 0),
	CHAN2G(11, 2462, 0),
	CHAN2G(12, 2467, 0),
	CHAN2G(13, 2472, 0),
	CHAN2G(14, 2484, 0),
};

static struct ieee80211_channel ath6kl_5ghz_a_channels[] = {
	CHAN5G(34, 0), CHAN5G(36, 0),
	CHAN5G(38, 0), CHAN5G(40, 0),
	CHAN5G(42, 0), CHAN5G(44, 0),
	CHAN5G(46, 0), CHAN5G(48, 0),
	CHAN5G(52, 0), CHAN5G(56, 0),
	CHAN5G(60, 0), CHAN5G(64, 0),
	CHAN5G(100, 0), CHAN5G(104, 0),
	CHAN5G(108, 0), CHAN5G(112, 0),
	CHAN5G(116, 0), CHAN5G(120, 0),
	CHAN5G(124, 0), CHAN5G(128, 0),
	CHAN5G(132, 0), CHAN5G(136, 0),
	CHAN5G(140, 0), CHAN5G(149, 0),
	CHAN5G(153, 0), CHAN5G(157, 0),
	CHAN5G(161, 0), CHAN5G(165, 0),
	CHAN5G(184, 0), CHAN5G(188, 0),
	CHAN5G(192, 0), CHAN5G(196, 0),
	CHAN5G(200, 0), CHAN5G(204, 0),
	CHAN5G(208, 0), CHAN5G(212, 0),
	CHAN5G(216, 0),
};

static struct ieee80211_supported_band ath6kl_band_2ghz = {
	.n_channels = ARRAY_SIZE(ath6kl_2ghz_channels),
	.channels = ath6kl_2ghz_channels,
	.n_bitrates = ath6kl_g_rates_size,
	.bitrates = ath6kl_g_rates,
	.ht_cap.cap = ath6kl_g_htcap,
	.ht_cap.ht_supported = true,
};

static struct ieee80211_supported_band ath6kl_band_5ghz = {
	.n_channels = ARRAY_SIZE(ath6kl_5ghz_a_channels),
	.channels = ath6kl_5ghz_a_channels,
	.n_bitrates = ath6kl_a_rates_size,
	.bitrates = ath6kl_a_rates,
	.ht_cap.cap = ath6kl_a_htcap,
	.ht_cap.ht_supported = true,
};

#define CCKM_KRK_CIPHER_SUITE 0x004096ff /* use for KRK */

/* returns true if scheduled scan was stopped */
static bool __ath6kl_cfg80211_sscan_stop(struct ath6kl_vif *vif)
{
	struct ath6kl *ar = vif->ar;

	if (ar->state != ATH6KL_STATE_SCHED_SCAN)
		return false;

	del_timer_sync(&vif->sched_scan_timer);

	ath6kl_wmi_set_host_sleep_mode_cmd(ar->wmi, vif->fw_vif_idx,
					   ATH6KL_HOST_MODE_AWAKE);

	ar->state = ATH6KL_STATE_ON;

	return true;
}

static void ath6kl_cfg80211_sscan_disable(struct ath6kl_vif *vif)
{
	struct ath6kl *ar = vif->ar;
	bool stopped;

	stopped = __ath6kl_cfg80211_sscan_stop(vif);

	if (!stopped)
		return;

	cfg80211_sched_scan_stopped(ar->wiphy);
}

static int ath6kl_set_wpa_version(struct ath6kl_vif *vif,
				  enum nl80211_wpa_versions wpa_version)
{
	ath6kl_dbg(ATH6KL_DBG_WLAN_CFG, "%s: %u\n", __func__, wpa_version);

	if (!wpa_version) {
		vif->auth_mode = NONE_AUTH;
	} else if (wpa_version & NL80211_WPA_VERSION_2) {
		vif->auth_mode = WPA2_AUTH;
	} else if (wpa_version & NL80211_WPA_VERSION_1) {
		vif->auth_mode = WPA_AUTH;
	} else {
		ath6kl_err("%s: %u not supported\n", __func__, wpa_version);
		return -ENOTSUPP;
	}

	return 0;
}

static int ath6kl_set_auth_type(struct ath6kl_vif *vif,
				enum nl80211_auth_type auth_type)
{
	ath6kl_dbg(ATH6KL_DBG_WLAN_CFG, "%s: 0x%x\n", __func__, auth_type);

	switch (auth_type) {
	case NL80211_AUTHTYPE_OPEN_SYSTEM:
		vif->dot11_auth_mode = OPEN_AUTH;
		break;
	case NL80211_AUTHTYPE_SHARED_KEY:
		vif->dot11_auth_mode = SHARED_AUTH;
		break;
	case NL80211_AUTHTYPE_NETWORK_EAP:
		vif->dot11_auth_mode = LEAP_AUTH;
		break;

	case NL80211_AUTHTYPE_AUTOMATIC:
		vif->dot11_auth_mode = OPEN_AUTH | SHARED_AUTH;
		break;

	default:
		ath6kl_err("%s: 0x%x not supported\n", __func__, auth_type);
		return -ENOTSUPP;
	}

	return 0;
}

static int ath6kl_set_cipher(struct ath6kl_vif *vif, u32 cipher, bool ucast)
{
	u8 *ar_cipher = ucast ? &vif->prwise_crypto : &vif->grp_crypto;
	u8 *ar_cipher_len = ucast ? &vif->prwise_crypto_len :
		&vif->grp_crypto_len;

	ath6kl_dbg(ATH6KL_DBG_WLAN_CFG, "%s: cipher 0x%x, ucast %u\n",
		   __func__, cipher, ucast);

	switch (cipher) {
	case 0:
		/* our own hack to use value 0 as no crypto used */
		*ar_cipher = NONE_CRYPT;
		*ar_cipher_len = 0;
		break;
	case WLAN_CIPHER_SUITE_WEP40:
		*ar_cipher = WEP_CRYPT;
		*ar_cipher_len = 5;
		break;
	case WLAN_CIPHER_SUITE_WEP104:
		*ar_cipher = WEP_CRYPT;
		*ar_cipher_len = 13;
		break;
	case WLAN_CIPHER_SUITE_TKIP:
		*ar_cipher = TKIP_CRYPT;
		*ar_cipher_len = 0;
		break;
	case WLAN_CIPHER_SUITE_CCMP:
		*ar_cipher = AES_CRYPT;
		*ar_cipher_len = 0;
		break;
	case WLAN_CIPHER_SUITE_SMS4:
		*ar_cipher = WAPI_CRYPT;
		*ar_cipher_len = 0;
		break;
	default:
		ath6kl_err("cipher 0x%x not supported\n", cipher);
		return -ENOTSUPP;
	}

	return 0;
}

static void ath6kl_set_key_mgmt(struct ath6kl_vif *vif, u32 key_mgmt)
{
	ath6kl_dbg(ATH6KL_DBG_WLAN_CFG, "%s: 0x%x\n", __func__, key_mgmt);

	if (key_mgmt == WLAN_AKM_SUITE_PSK) {
		if (vif->auth_mode == WPA_AUTH)
			vif->auth_mode = WPA_PSK_AUTH;
		else if (vif->auth_mode == WPA2_AUTH)
			vif->auth_mode = WPA2_PSK_AUTH;
	} else if (key_mgmt == 0x00409600) {
		if (vif->auth_mode == WPA_AUTH)
			vif->auth_mode = WPA_AUTH_CCKM;
		else if (vif->auth_mode == WPA2_AUTH)
			vif->auth_mode = WPA2_AUTH_CCKM;
	} else if (key_mgmt != WLAN_AKM_SUITE_8021X) {
		vif->auth_mode = NONE_AUTH;
	}
}

static bool ath6kl_cfg80211_ready(struct ath6kl_vif *vif)
{
	struct ath6kl *ar = vif->ar;

	if (!test_bit(WMI_READY, &ar->flag)) {
		ath6kl_err("wmi is not ready\n");
		return false;
	}

	if (!test_bit(WLAN_ENABLED, &vif->flags)) {
		ath6kl_err("wlan disabled\n");
		return false;
	}

	return true;
}

static bool ath6kl_is_wpa_ie(const u8 *pos)
{
	return pos[0] == WLAN_EID_WPA && pos[1] >= 4 &&
		pos[2] == 0x00 && pos[3] == 0x50 &&
		pos[4] == 0xf2 && pos[5] == 0x01;
}

static bool ath6kl_is_rsn_ie(const u8 *pos)
{
	return pos[0] == WLAN_EID_RSN;
}

static bool ath6kl_is_wps_ie(const u8 *pos)
{
	return (pos[0] == WLAN_EID_VENDOR_SPECIFIC &&
		pos[1] >= 4 &&
		pos[2] == 0x00 && pos[3] == 0x50 && pos[4] == 0xf2 &&
		pos[5] == 0x04);
}

static int ath6kl_set_assoc_req_ies(struct ath6kl_vif *vif, const u8 *ies,
				    size_t ies_len)
{
	struct ath6kl *ar = vif->ar;
	const u8 *pos;
	u8 *buf = NULL;
	size_t len = 0;
	int ret;

	/*
	 * Clear previously set flag
	 */

	ar->connect_ctrl_flags &= ~CONNECT_WPS_FLAG;

	/*
	 * Filter out RSN/WPA IE(s)
	 */

	if (ies && ies_len) {
		buf = kmalloc(ies_len, GFP_KERNEL);
		if (buf == NULL)
			return -ENOMEM;
		pos = ies;

		while (pos + 1 < ies + ies_len) {
			if (pos + 2 + pos[1] > ies + ies_len)
				break;
			if (!(ath6kl_is_wpa_ie(pos) || ath6kl_is_rsn_ie(pos))) {
				memcpy(buf + len, pos, 2 + pos[1]);
				len += 2 + pos[1];
			}

			if (ath6kl_is_wps_ie(pos))
				ar->connect_ctrl_flags |= CONNECT_WPS_FLAG;

			pos += 2 + pos[1];
		}
	}

	ret = ath6kl_wmi_set_appie_cmd(ar->wmi, vif->fw_vif_idx,
				       WMI_FRAME_ASSOC_REQ, buf, len);
	kfree(buf);
	return ret;
}

static int ath6kl_nliftype_to_drv_iftype(enum nl80211_iftype type, u8 *nw_type)
{
	switch (type) {
	case NL80211_IFTYPE_STATION:
		*nw_type = INFRA_NETWORK;
		break;
	case NL80211_IFTYPE_ADHOC:
		*nw_type = ADHOC_NETWORK;
		break;
	case NL80211_IFTYPE_AP:
		*nw_type = AP_NETWORK;
		break;
	case NL80211_IFTYPE_P2P_CLIENT:
		*nw_type = INFRA_NETWORK;
		break;
	case NL80211_IFTYPE_P2P_GO:
		*nw_type = AP_NETWORK;
		break;
	default:
		ath6kl_err("invalid interface type %u\n", type);
		return -ENOTSUPP;
	}

	return 0;
}

static bool ath6kl_is_valid_iftype(struct ath6kl *ar, enum nl80211_iftype type,
				   u8 *if_idx, u8 *nw_type)
{
	int i;

	if (ath6kl_nliftype_to_drv_iftype(type, nw_type))
		return false;

	if (ar->ibss_if_active || ((type == NL80211_IFTYPE_ADHOC) &&
				   ar->num_vif))
		return false;

	if (type == NL80211_IFTYPE_STATION ||
	    type == NL80211_IFTYPE_AP || type == NL80211_IFTYPE_ADHOC) {
		for (i = 0; i < ar->vif_max; i++) {
			if ((ar->avail_idx_map >> i) & BIT(0)) {
				*if_idx = i;
				return true;
			}
		}
	}

	if (type == NL80211_IFTYPE_P2P_CLIENT ||
	    type == NL80211_IFTYPE_P2P_GO) {
		for (i = ar->max_norm_iface; i < ar->vif_max; i++) {
			if ((ar->avail_idx_map >> i) & BIT(0)) {
				*if_idx = i;
				return true;
			}
		}
	}

	return false;
}

static bool ath6kl_is_tx_pending(struct ath6kl *ar)
{
	return ar->tx_pending[ath6kl_wmi_get_control_ep(ar->wmi)] == 0;
}


static int ath6kl_cfg80211_connect(struct wiphy *wiphy, struct net_device *dev,
				   struct cfg80211_connect_params *sme)
{
	struct ath6kl *ar = ath6kl_priv(dev);
	struct ath6kl_vif *vif = netdev_priv(dev);
	int status;
	u8 nw_subtype = (ar->p2p) ? SUBTYPE_P2PDEV : SUBTYPE_NONE;
	u16 interval;

	ath6kl_cfg80211_sscan_disable(vif);

	vif->sme_state = SME_CONNECTING;

	if (!ath6kl_cfg80211_ready(vif))
		return -EIO;

	if (test_bit(DESTROY_IN_PROGRESS, &ar->flag)) {
		ath6kl_err("destroy in progress\n");
		return -EBUSY;
	}

	if (test_bit(SKIP_SCAN, &ar->flag) &&
	    ((sme->channel && sme->channel->center_freq == 0) ||
	     (sme->bssid && is_zero_ether_addr(sme->bssid)))) {
		ath6kl_err("SkipScan: channel or bssid invalid\n");
		return -EINVAL;
	}

	if (down_interruptible(&ar->sem)) {
		ath6kl_err("busy, couldn't get access\n");
		return -ERESTARTSYS;
	}

	if (test_bit(DESTROY_IN_PROGRESS, &ar->flag)) {
		ath6kl_err("busy, destroy in progress\n");
		up(&ar->sem);
		return -EBUSY;
	}

	if (ar->tx_pending[ath6kl_wmi_get_control_ep(ar->wmi)]) {
		/*
		 * sleep until the command queue drains
		 */
		wait_event_interruptible_timeout(ar->event_wq,
						 ath6kl_is_tx_pending(ar),
						 WMI_TIMEOUT);
		if (signal_pending(current)) {
			ath6kl_err("cmd queue drain timeout\n");
			up(&ar->sem);
			return -EINTR;
		}
	}

	status = ath6kl_set_assoc_req_ies(vif, sme->ie, sme->ie_len);
	if (status) {
		up(&ar->sem);
		return status;
	}

	if (sme->ie == NULL || sme->ie_len == 0)
		ar->connect_ctrl_flags &= ~CONNECT_WPS_FLAG;

	if (test_bit(CONNECTED, &vif->flags) &&
	    vif->ssid_len == sme->ssid_len &&
	    !memcmp(vif->ssid, sme->ssid, vif->ssid_len)) {
		vif->reconnect_flag = true;
		status = ath6kl_wmi_reconnect_cmd(ar->wmi, vif->fw_vif_idx,
						  vif->req_bssid,
						  vif->ch_hint);

		up(&ar->sem);
		if (status) {
			ath6kl_err("wmi_reconnect_cmd failed\n");
			return -EIO;
		}
		return 0;
	} else if (vif->ssid_len == sme->ssid_len &&
		   !memcmp(vif->ssid, sme->ssid, vif->ssid_len)) {
		ath6kl_disconnect(vif);
	}

	memset(vif->ssid, 0, sizeof(vif->ssid));
	vif->ssid_len = sme->ssid_len;
	memcpy(vif->ssid, sme->ssid, sme->ssid_len);

	if (sme->channel)
		vif->ch_hint = sme->channel->center_freq;

	memset(vif->req_bssid, 0, sizeof(vif->req_bssid));
	if (sme->bssid && !is_broadcast_ether_addr(sme->bssid))
		memcpy(vif->req_bssid, sme->bssid, sizeof(vif->req_bssid));

	ath6kl_set_wpa_version(vif, sme->crypto.wpa_versions);

	status = ath6kl_set_auth_type(vif, sme->auth_type);
	if (status) {
		up(&ar->sem);
		return status;
	}

	if (sme->crypto.n_ciphers_pairwise)
		ath6kl_set_cipher(vif, sme->crypto.ciphers_pairwise[0], true);
	else
		ath6kl_set_cipher(vif, 0, true);

	ath6kl_set_cipher(vif, sme->crypto.cipher_group, false);

	if (sme->crypto.n_akm_suites)
		ath6kl_set_key_mgmt(vif, sme->crypto.akm_suites[0]);

	if ((sme->key_len) &&
	    (vif->auth_mode == NONE_AUTH) &&
	    (vif->prwise_crypto == WEP_CRYPT)) {
		struct ath6kl_key *key = NULL;

		if (sme->key_idx > WMI_MAX_KEY_INDEX) {
			ath6kl_err("key index %d out of bounds\n",
				   sme->key_idx);
			up(&ar->sem);
			return -ENOENT;
		}

		key = &vif->keys[sme->key_idx];
		key->key_len = sme->key_len;
		memcpy(key->key, sme->key, key->key_len);
		key->cipher = vif->prwise_crypto;
		vif->def_txkey_index = sme->key_idx;

		ath6kl_wmi_addkey_cmd(ar->wmi, vif->fw_vif_idx, sme->key_idx,
				      vif->prwise_crypto,
				      GROUP_USAGE | TX_USAGE,
				      key->key_len,
				      NULL, 0,
				      key->key, KEY_OP_INIT_VAL, NULL,
				      NO_SYNC_WMIFLAG);
	}

	if (!ar->usr_bss_filter) {
		clear_bit(CLEAR_BSSFILTER_ON_BEACON, &vif->flags);
		if (ath6kl_wmi_bssfilter_cmd(ar->wmi, vif->fw_vif_idx,
					     ALL_BSS_FILTER, 0) != 0) {
			ath6kl_err("couldn't set bss filtering\n");
			up(&ar->sem);
			return -EIO;
		}
	}

	vif->nw_type = vif->next_mode;

	/* enable enhanced bmiss detection if applicable */
	ath6kl_cfg80211_sta_bmiss_enhance(vif, true);

	if (vif->wdev.iftype == NL80211_IFTYPE_P2P_CLIENT)
		nw_subtype = SUBTYPE_P2PCLIENT;

	ath6kl_dbg(ATH6KL_DBG_WLAN_CFG,
		   "%s: connect called with authmode %d dot11 auth %d"
		   " PW crypto %d PW crypto len %d GRP crypto %d"
		   " GRP crypto len %d channel hint %u\n",
		   __func__,
		   vif->auth_mode, vif->dot11_auth_mode, vif->prwise_crypto,
		   vif->prwise_crypto_len, vif->grp_crypto,
		   vif->grp_crypto_len, vif->ch_hint);

	vif->reconnect_flag = 0;

	if (vif->nw_type == INFRA_NETWORK) {
		interval = max_t(u16, vif->listen_intvl_t,
				 ATH6KL_MAX_WOW_LISTEN_INTL);
		status = ath6kl_wmi_listeninterval_cmd(ar->wmi, vif->fw_vif_idx,
						       interval,
						       0);
		if (status) {
			ath6kl_err("couldn't set listen intervel\n");
			up(&ar->sem);
			return status;
		}
	}

	status = ath6kl_wmi_connect_cmd(ar->wmi, vif->fw_vif_idx, vif->nw_type,
					vif->dot11_auth_mode, vif->auth_mode,
					vif->prwise_crypto,
					vif->prwise_crypto_len,
					vif->grp_crypto, vif->grp_crypto_len,
					vif->ssid_len, vif->ssid,
					vif->req_bssid, vif->ch_hint,
					ar->connect_ctrl_flags, nw_subtype);

	/* disable background scan if period is 0 */
	if (sme->bg_scan_period == 0)
		sme->bg_scan_period = 0xffff;

	/* configure default value if not specified */
	if (sme->bg_scan_period == -1)
		sme->bg_scan_period = DEFAULT_BG_SCAN_PERIOD;

	ath6kl_wmi_scanparams_cmd(ar->wmi, vif->fw_vif_idx, 0, 0,
				  sme->bg_scan_period, 0, 0, 0, 3, 0, 0, 0);

	up(&ar->sem);

	if (status == -EINVAL) {
		memset(vif->ssid, 0, sizeof(vif->ssid));
		vif->ssid_len = 0;
		ath6kl_err("invalid request\n");
		return -ENOENT;
	} else if (status) {
		ath6kl_err("ath6kl_wmi_connect_cmd failed\n");
		return -EIO;
	}

	if ((!(ar->connect_ctrl_flags & CONNECT_DO_WPA_OFFLOAD)) &&
	    ((vif->auth_mode == WPA_PSK_AUTH) ||
	     (vif->auth_mode == WPA2_PSK_AUTH))) {
		mod_timer(&vif->disconnect_timer,
			  jiffies + msecs_to_jiffies(DISCON_TIMER_INTVAL));
	}

	ar->connect_ctrl_flags &= ~CONNECT_DO_WPA_OFFLOAD;
	set_bit(CONNECT_PEND, &vif->flags);

	return 0;
}

static struct cfg80211_bss *
ath6kl_add_bss_if_needed(struct ath6kl_vif *vif,
			 enum network_type nw_type,
			 const u8 *bssid,
			 struct ieee80211_channel *chan,
			 const u8 *beacon_ie,
			 size_t beacon_ie_len)
{
	struct ath6kl *ar = vif->ar;
	struct cfg80211_bss *bss;
	u16 cap_mask, cap_val;
	u8 *ie;

	if (nw_type & ADHOC_NETWORK) {
		cap_mask = WLAN_CAPABILITY_IBSS;
		cap_val = WLAN_CAPABILITY_IBSS;
	} else {
		cap_mask = WLAN_CAPABILITY_ESS;
		cap_val = WLAN_CAPABILITY_ESS;
	}

	bss = cfg80211_get_bss(ar->wiphy, chan, bssid,
			       vif->ssid, vif->ssid_len,
			       cap_mask, cap_val);
	if (bss == NULL) {
		/*
		 * Since cfg80211 may not yet know about the BSS,
		 * generate a partial entry until the first BSS info
		 * event becomes available.
		 *
		 * Prepend SSID element since it is not included in the Beacon
		 * IEs from the target.
		 */
		ie = kmalloc(2 + vif->ssid_len + beacon_ie_len, GFP_KERNEL);
		if (ie == NULL)
			return NULL;
		ie[0] = WLAN_EID_SSID;
		ie[1] = vif->ssid_len;
		memcpy(ie + 2, vif->ssid, vif->ssid_len);
		memcpy(ie + 2 + vif->ssid_len, beacon_ie, beacon_ie_len);
		bss = cfg80211_inform_bss(ar->wiphy, chan,
					  bssid, 0, cap_val, 100,
					  ie, 2 + vif->ssid_len + beacon_ie_len,
					  0, GFP_KERNEL);
		if (bss)
			ath6kl_dbg(ATH6KL_DBG_WLAN_CFG,
				   "added bss %pM to cfg80211\n", bssid);
		kfree(ie);
	} else
		ath6kl_dbg(ATH6KL_DBG_WLAN_CFG, "cfg80211 already has a bss\n");

	return bss;
}

void ath6kl_cfg80211_connect_event(struct ath6kl_vif *vif, u16 channel,
				   u8 *bssid, u16 listen_intvl,
				   u16 beacon_intvl,
				   enum network_type nw_type,
				   u8 beacon_ie_len, u8 assoc_req_len,
				   u8 assoc_resp_len, u8 *assoc_info)
{
	struct ieee80211_channel *chan;
	struct ath6kl *ar = vif->ar;
	struct cfg80211_bss *bss;

	/* capinfo + listen interval */
	u8 assoc_req_ie_offset = sizeof(u16) + sizeof(u16);

	/* capinfo + status code +  associd */
	u8 assoc_resp_ie_offset = sizeof(u16) + sizeof(u16) + sizeof(u16);

	u8 *assoc_req_ie = assoc_info + beacon_ie_len + assoc_req_ie_offset;
	u8 *assoc_resp_ie = assoc_info + beacon_ie_len + assoc_req_len +
	    assoc_resp_ie_offset;

	assoc_req_len -= assoc_req_ie_offset;
	assoc_resp_len -= assoc_resp_ie_offset;

	/*
	 * Store Beacon interval here; DTIM period will be available only once
	 * a Beacon frame from the AP is seen.
	 */
	vif->assoc_bss_beacon_int = beacon_intvl;
	clear_bit(DTIM_PERIOD_AVAIL, &vif->flags);

	if (nw_type & ADHOC_NETWORK) {
		if (vif->wdev.iftype != NL80211_IFTYPE_ADHOC) {
			ath6kl_dbg(ATH6KL_DBG_WLAN_CFG,
				   "%s: ath6k not in ibss mode\n", __func__);
			return;
		}
	}

	if (nw_type & INFRA_NETWORK) {
		if (vif->wdev.iftype != NL80211_IFTYPE_STATION &&
		    vif->wdev.iftype != NL80211_IFTYPE_P2P_CLIENT) {
			ath6kl_dbg(ATH6KL_DBG_WLAN_CFG,
				   "%s: ath6k not in station mode\n", __func__);
			return;
		}
	}

	chan = ieee80211_get_channel(ar->wiphy, (int) channel);

	bss = ath6kl_add_bss_if_needed(vif, nw_type, bssid, chan,
				       assoc_info, beacon_ie_len);
	if (!bss) {
		ath6kl_err("could not add cfg80211 bss entry\n");
		return;
	}

	if (nw_type & ADHOC_NETWORK) {
		ath6kl_dbg(ATH6KL_DBG_WLAN_CFG, "ad-hoc %s selected\n",
			   nw_type & ADHOC_CREATOR ? "creator" : "joiner");
		cfg80211_ibss_joined(vif->ndev, bssid, GFP_KERNEL);
		cfg80211_put_bss(bss);
		return;
	}

	if (vif->sme_state == SME_CONNECTING) {
		/* inform connect result to cfg80211 */
		vif->sme_state = SME_CONNECTED;
		cfg80211_connect_result(vif->ndev, bssid,
					assoc_req_ie, assoc_req_len,
					assoc_resp_ie, assoc_resp_len,
					WLAN_STATUS_SUCCESS, GFP_KERNEL);
		cfg80211_put_bss(bss);
	} else if (vif->sme_state == SME_CONNECTED) {
		/* inform roam event to cfg80211 */
		cfg80211_roamed_bss(vif->ndev, bss, assoc_req_ie, assoc_req_len,
				    assoc_resp_ie, assoc_resp_len, GFP_KERNEL);
	}
}

static int ath6kl_cfg80211_disconnect(struct wiphy *wiphy,
				      struct net_device *dev, u16 reason_code)
{
	struct ath6kl *ar = ath6kl_priv(dev);
	struct ath6kl_vif *vif = netdev_priv(dev);

	ath6kl_dbg(ATH6KL_DBG_WLAN_CFG, "%s: reason=%u\n", __func__,
		   reason_code);

	ath6kl_cfg80211_sscan_disable(vif);

	if (!ath6kl_cfg80211_ready(vif))
		return -EIO;

	if (test_bit(DESTROY_IN_PROGRESS, &ar->flag)) {
		ath6kl_err("busy, destroy in progress\n");
		return -EBUSY;
	}

	if (down_interruptible(&ar->sem)) {
		ath6kl_err("busy, couldn't get access\n");
		return -ERESTARTSYS;
	}

	vif->reconnect_flag = 0;
	ath6kl_disconnect(vif);
	memset(vif->ssid, 0, sizeof(vif->ssid));
	vif->ssid_len = 0;

	if (!test_bit(SKIP_SCAN, &ar->flag))
		memset(vif->req_bssid, 0, sizeof(vif->req_bssid));

	up(&ar->sem);

	vif->sme_state = SME_DISCONNECTED;

	return 0;
}

void ath6kl_cfg80211_disconnect_event(struct ath6kl_vif *vif, u8 reason,
				      u8 *bssid, u8 assoc_resp_len,
				      u8 *assoc_info, u16 proto_reason)
{
	struct ath6kl *ar = vif->ar;

	if (vif->scan_req) {
		cfg80211_scan_done(vif->scan_req, true);
		vif->scan_req = NULL;
	}

	if (vif->nw_type & ADHOC_NETWORK) {
		if (vif->wdev.iftype != NL80211_IFTYPE_ADHOC) {
			ath6kl_dbg(ATH6KL_DBG_WLAN_CFG,
				   "%s: ath6k not in ibss mode\n", __func__);
			return;
		}
		memset(bssid, 0, ETH_ALEN);
		cfg80211_ibss_joined(vif->ndev, bssid, GFP_KERNEL);
		return;
	}

	if (vif->nw_type & INFRA_NETWORK) {
		if (vif->wdev.iftype != NL80211_IFTYPE_STATION &&
		    vif->wdev.iftype != NL80211_IFTYPE_P2P_CLIENT) {
			ath6kl_dbg(ATH6KL_DBG_WLAN_CFG,
				   "%s: ath6k not in station mode\n", __func__);
			return;
		}
	}

	clear_bit(CONNECT_PEND, &vif->flags);

	if (vif->sme_state == SME_CONNECTING) {
		cfg80211_connect_result(vif->ndev,
					bssid, NULL, 0,
					NULL, 0,
					WLAN_STATUS_UNSPECIFIED_FAILURE,
					GFP_KERNEL);
	} else if (vif->sme_state == SME_CONNECTED) {
		cfg80211_disconnected(vif->ndev, proto_reason,
				      NULL, 0, GFP_KERNEL);
	}

	vif->sme_state = SME_DISCONNECTED;

	/*
	 * Send a disconnect command to target when a disconnect event is
	 * received with reason code other than 3 (DISCONNECT_CMD - disconnect
	 * request from host) to make the firmware stop trying to connect even
	 * after giving disconnect event. There will be one more disconnect
	 * event for this disconnect command with reason code DISCONNECT_CMD
	 * which won't be notified to cfg80211.
	 */
	if (reason != DISCONNECT_CMD)
		ath6kl_wmi_disconnect_cmd(ar->wmi, vif->fw_vif_idx);
}

static int ath6kl_set_probed_ssids(struct ath6kl *ar,
				   struct ath6kl_vif *vif,
				   struct cfg80211_ssid *ssids, int n_ssids,
				   struct cfg80211_match_set *match_set,
				   int n_match_ssid)
{
	u8 i, j, index_to_add, ssid_found = false;
	struct ath6kl_cfg80211_match_probe_ssid ssid_list[MAX_PROBED_SSIDS];
<<<<<<< HEAD

	memset(ssid_list, 0, sizeof(ssid_list));

=======

	memset(ssid_list, 0, sizeof(ssid_list));

>>>>>>> 2f8684ce
	if (n_ssids > MAX_PROBED_SSIDS ||
	    n_match_ssid > MAX_PROBED_SSIDS)
		return -EINVAL;

	for (i = 0; i < n_ssids; i++) {
		memcpy(ssid_list[i].ssid.ssid,
		       ssids[i].ssid,
		       ssids[i].ssid_len);
		ssid_list[i].ssid.ssid_len = ssids[i].ssid_len;

		if (ssids[i].ssid_len)
			ssid_list[i].flag = SPECIFIC_SSID_FLAG;
		else
			ssid_list[i].flag = ANY_SSID_FLAG;

		if (n_match_ssid == 0)
			ssid_list[i].flag |= MATCH_SSID_FLAG;
	}

	index_to_add = i;

	for (i = 0; i < n_match_ssid; i++) {
		ssid_found = false;

		for (j = 0; j < n_ssids; j++) {
			if ((match_set[i].ssid.ssid_len ==
			     ssid_list[j].ssid.ssid_len) &&
			    (!memcmp(ssid_list[j].ssid.ssid,
				     match_set[i].ssid.ssid,
				     match_set[i].ssid.ssid_len))) {
				ssid_list[j].flag |= MATCH_SSID_FLAG;
				ssid_found = true;
				break;
			}
		}

		if (ssid_found)
			continue;

		if (index_to_add >= MAX_PROBED_SSIDS)
			continue;

		ssid_list[index_to_add].ssid.ssid_len =
			match_set[i].ssid.ssid_len;
		memcpy(ssid_list[index_to_add].ssid.ssid,
		       match_set[i].ssid.ssid,
		       match_set[i].ssid.ssid_len);
		ssid_list[index_to_add].flag |= MATCH_SSID_FLAG;
		index_to_add++;
	}

	for (i = 0; i < index_to_add; i++) {
		ath6kl_wmi_probedssid_cmd(ar->wmi, vif->fw_vif_idx, i,
					  ssid_list[i].flag,
					  ssid_list[i].ssid.ssid_len,
					  ssid_list[i].ssid.ssid);

	}

	/* Make sure no old entries are left behind */
	for (i = index_to_add; i < MAX_PROBED_SSIDS; i++) {
		ath6kl_wmi_probedssid_cmd(ar->wmi, vif->fw_vif_idx, i,
					  DISABLE_SSID_FLAG, 0, NULL);
	}

	return 0;
}

static int ath6kl_cfg80211_scan(struct wiphy *wiphy, struct net_device *ndev,
				struct cfg80211_scan_request *request)
{
	struct ath6kl *ar = ath6kl_priv(ndev);
	struct ath6kl_vif *vif = netdev_priv(ndev);
	s8 n_channels = 0;
	u16 *channels = NULL;
	int ret = 0;
	u32 force_fg_scan = 0;

	if (!ath6kl_cfg80211_ready(vif))
		return -EIO;

	ath6kl_cfg80211_sscan_disable(vif);

	if (!ar->usr_bss_filter) {
		clear_bit(CLEAR_BSSFILTER_ON_BEACON, &vif->flags);
		ret = ath6kl_wmi_bssfilter_cmd(ar->wmi, vif->fw_vif_idx,
					       ALL_BSS_FILTER, 0);
		if (ret) {
			ath6kl_err("couldn't set bss filtering\n");
			return ret;
		}
	}

	ret = ath6kl_set_probed_ssids(ar, vif, request->ssids,
				      request->n_ssids, NULL, 0);
	if (ret < 0)
		return ret;

	/* this also clears IE in fw if it's not set */
	ret = ath6kl_wmi_set_appie_cmd(ar->wmi, vif->fw_vif_idx,
				       WMI_FRAME_PROBE_REQ,
				       request->ie, request->ie_len);
	if (ret) {
		ath6kl_err("failed to set Probe Request appie for scan\n");
		return ret;
	}

	/*
	 * Scan only the requested channels if the request specifies a set of
	 * channels. If the list is longer than the target supports, do not
	 * configure the list and instead, scan all available channels.
	 */
	if (request->n_channels > 0 &&
	    request->n_channels <= WMI_MAX_CHANNELS) {
		u8 i;

		n_channels = request->n_channels;

		channels = kzalloc(n_channels * sizeof(u16), GFP_KERNEL);
		if (channels == NULL) {
			ath6kl_warn("failed to set scan channels, scan all channels");
			n_channels = 0;
		}

		for (i = 0; i < n_channels; i++)
			channels[i] = request->channels[i]->center_freq;
	}

	if (test_bit(CONNECTED, &vif->flags))
		force_fg_scan = 1;

	vif->scan_req = request;

	if (test_bit(ATH6KL_FW_CAPABILITY_STA_P2PDEV_DUPLEX,
		     ar->fw_capabilities)) {
		/*
		 * If capable of doing P2P mgmt operations using
		 * station interface, send additional information like
		 * supported rates to advertise and xmit rates for
		 * probe requests
		 */
		ret = ath6kl_wmi_beginscan_cmd(ar->wmi, vif->fw_vif_idx,
						WMI_LONG_SCAN, force_fg_scan,
						false, 0,
						ATH6KL_FG_SCAN_INTERVAL,
						n_channels, channels,
						request->no_cck,
						request->rates);
	} else {
		ret = ath6kl_wmi_startscan_cmd(ar->wmi, vif->fw_vif_idx,
						WMI_LONG_SCAN, force_fg_scan,
						false, 0,
						ATH6KL_FG_SCAN_INTERVAL,
						n_channels, channels);
	}
	if (ret) {
		ath6kl_err("wmi_startscan_cmd failed\n");
		vif->scan_req = NULL;
	}

	kfree(channels);

	return ret;
}

void ath6kl_cfg80211_scan_complete_event(struct ath6kl_vif *vif, bool aborted)
{
	struct ath6kl *ar = vif->ar;
	int i;

	ath6kl_dbg(ATH6KL_DBG_WLAN_CFG, "%s: status%s\n", __func__,
		   aborted ? " aborted" : "");

	if (!vif->scan_req)
		return;

	if (aborted)
		goto out;

	if (vif->scan_req->n_ssids && vif->scan_req->ssids[0].ssid_len) {
		for (i = 0; i < vif->scan_req->n_ssids; i++) {
			ath6kl_wmi_probedssid_cmd(ar->wmi, vif->fw_vif_idx,
						  i + 1, DISABLE_SSID_FLAG,
						  0, NULL);
		}
	}

out:
	cfg80211_scan_done(vif->scan_req, aborted);
	vif->scan_req = NULL;
}

void ath6kl_cfg80211_ch_switch_notify(struct ath6kl_vif *vif, int freq,
				      enum wmi_phy_mode mode)
{
	enum nl80211_channel_type type;

	ath6kl_dbg(ATH6KL_DBG_WLAN_CFG,
		   "channel switch notify nw_type %d freq %d mode %d\n",
		   vif->nw_type, freq, mode);

	type = (mode == WMI_11G_HT20) ? NL80211_CHAN_HT20 : NL80211_CHAN_NO_HT;

	cfg80211_ch_switch_notify(vif->ndev, freq, type);
}

static int ath6kl_cfg80211_add_key(struct wiphy *wiphy, struct net_device *ndev,
				   u8 key_index, bool pairwise,
				   const u8 *mac_addr,
				   struct key_params *params)
{
	struct ath6kl *ar = ath6kl_priv(ndev);
	struct ath6kl_vif *vif = netdev_priv(ndev);
	struct ath6kl_key *key = NULL;
	int seq_len;
	u8 key_usage;
	u8 key_type;

	if (!ath6kl_cfg80211_ready(vif))
		return -EIO;

	if (params->cipher == CCKM_KRK_CIPHER_SUITE) {
		if (params->key_len != WMI_KRK_LEN)
			return -EINVAL;
		return ath6kl_wmi_add_krk_cmd(ar->wmi, vif->fw_vif_idx,
					      params->key);
	}

	if (key_index > WMI_MAX_KEY_INDEX) {
		ath6kl_dbg(ATH6KL_DBG_WLAN_CFG,
			   "%s: key index %d out of bounds\n", __func__,
			   key_index);
		return -ENOENT;
	}

	key = &vif->keys[key_index];
	memset(key, 0, sizeof(struct ath6kl_key));

	if (pairwise)
		key_usage = PAIRWISE_USAGE;
	else
		key_usage = GROUP_USAGE;

	seq_len = params->seq_len;
	if (params->cipher == WLAN_CIPHER_SUITE_SMS4 &&
	    seq_len > ATH6KL_KEY_SEQ_LEN) {
		/* Only first half of the WPI PN is configured */
		seq_len = ATH6KL_KEY_SEQ_LEN;
	}
	if (params->key_len > WLAN_MAX_KEY_LEN ||
	    seq_len > sizeof(key->seq))
		return -EINVAL;

	key->key_len = params->key_len;
	memcpy(key->key, params->key, key->key_len);
	key->seq_len = seq_len;
	memcpy(key->seq, params->seq, key->seq_len);
	key->cipher = params->cipher;

	switch (key->cipher) {
	case WLAN_CIPHER_SUITE_WEP40:
	case WLAN_CIPHER_SUITE_WEP104:
		key_type = WEP_CRYPT;
		break;

	case WLAN_CIPHER_SUITE_TKIP:
		key_type = TKIP_CRYPT;
		break;

	case WLAN_CIPHER_SUITE_CCMP:
		key_type = AES_CRYPT;
		break;
	case WLAN_CIPHER_SUITE_SMS4:
		key_type = WAPI_CRYPT;
		break;

	default:
		return -ENOTSUPP;
	}

	if (((vif->auth_mode == WPA_PSK_AUTH) ||
	     (vif->auth_mode == WPA2_PSK_AUTH)) &&
	    (key_usage & GROUP_USAGE))
		del_timer(&vif->disconnect_timer);

	ath6kl_dbg(ATH6KL_DBG_WLAN_CFG,
		   "%s: index %d, key_len %d, key_type 0x%x, key_usage 0x%x, seq_len %d\n",
		   __func__, key_index, key->key_len, key_type,
		   key_usage, key->seq_len);

	if (vif->nw_type == AP_NETWORK && !pairwise &&
	    (key_type == TKIP_CRYPT || key_type == AES_CRYPT ||
	     key_type == WAPI_CRYPT)) {
		ar->ap_mode_bkey.valid = true;
		ar->ap_mode_bkey.key_index = key_index;
		ar->ap_mode_bkey.key_type = key_type;
		ar->ap_mode_bkey.key_len = key->key_len;
		memcpy(ar->ap_mode_bkey.key, key->key, key->key_len);
		if (!test_bit(CONNECTED, &vif->flags)) {
			ath6kl_dbg(ATH6KL_DBG_WLAN_CFG,
				   "Delay initial group key configuration until AP mode has been started\n");
			/*
			 * The key will be set in ath6kl_connect_ap_mode() once
			 * the connected event is received from the target.
			 */
			return 0;
		}
	}

	if (vif->next_mode == AP_NETWORK && key_type == WEP_CRYPT &&
	    !test_bit(CONNECTED, &vif->flags)) {
		/*
		 * Store the key locally so that it can be re-configured after
		 * the AP mode has properly started
		 * (ath6kl_install_statioc_wep_keys).
		 */
		ath6kl_dbg(ATH6KL_DBG_WLAN_CFG,
			   "Delay WEP key configuration until AP mode has been started\n");
		vif->wep_key_list[key_index].key_len = key->key_len;
		memcpy(vif->wep_key_list[key_index].key, key->key,
		       key->key_len);
		return 0;
	}

	return ath6kl_wmi_addkey_cmd(ar->wmi, vif->fw_vif_idx, key_index,
				     key_type, key_usage, key->key_len,
				     key->seq, key->seq_len, key->key,
				     KEY_OP_INIT_VAL,
				     (u8 *) mac_addr, SYNC_BOTH_WMIFLAG);
}

static int ath6kl_cfg80211_del_key(struct wiphy *wiphy, struct net_device *ndev,
				   u8 key_index, bool pairwise,
				   const u8 *mac_addr)
{
	struct ath6kl *ar = ath6kl_priv(ndev);
	struct ath6kl_vif *vif = netdev_priv(ndev);

	ath6kl_dbg(ATH6KL_DBG_WLAN_CFG, "%s: index %d\n", __func__, key_index);

	if (!ath6kl_cfg80211_ready(vif))
		return -EIO;

	if (key_index > WMI_MAX_KEY_INDEX) {
		ath6kl_dbg(ATH6KL_DBG_WLAN_CFG,
			   "%s: key index %d out of bounds\n", __func__,
			   key_index);
		return -ENOENT;
	}

	if (!vif->keys[key_index].key_len) {
		ath6kl_dbg(ATH6KL_DBG_WLAN_CFG,
			   "%s: index %d is empty\n", __func__, key_index);
		return 0;
	}

	vif->keys[key_index].key_len = 0;

	return ath6kl_wmi_deletekey_cmd(ar->wmi, vif->fw_vif_idx, key_index);
}

static int ath6kl_cfg80211_get_key(struct wiphy *wiphy, struct net_device *ndev,
				   u8 key_index, bool pairwise,
				   const u8 *mac_addr, void *cookie,
				   void (*callback) (void *cookie,
						     struct key_params *))
{
	struct ath6kl_vif *vif = netdev_priv(ndev);
	struct ath6kl_key *key = NULL;
	struct key_params params;

	ath6kl_dbg(ATH6KL_DBG_WLAN_CFG, "%s: index %d\n", __func__, key_index);

	if (!ath6kl_cfg80211_ready(vif))
		return -EIO;

	if (key_index > WMI_MAX_KEY_INDEX) {
		ath6kl_dbg(ATH6KL_DBG_WLAN_CFG,
			   "%s: key index %d out of bounds\n", __func__,
			   key_index);
		return -ENOENT;
	}

	key = &vif->keys[key_index];
	memset(&params, 0, sizeof(params));
	params.cipher = key->cipher;
	params.key_len = key->key_len;
	params.seq_len = key->seq_len;
	params.seq = key->seq;
	params.key = key->key;

	callback(cookie, &params);

	return key->key_len ? 0 : -ENOENT;
}

static int ath6kl_cfg80211_set_default_key(struct wiphy *wiphy,
					   struct net_device *ndev,
					   u8 key_index, bool unicast,
					   bool multicast)
{
	struct ath6kl *ar = ath6kl_priv(ndev);
	struct ath6kl_vif *vif = netdev_priv(ndev);
	struct ath6kl_key *key = NULL;
	u8 key_usage;
	enum crypto_type key_type = NONE_CRYPT;

	ath6kl_dbg(ATH6KL_DBG_WLAN_CFG, "%s: index %d\n", __func__, key_index);

	if (!ath6kl_cfg80211_ready(vif))
		return -EIO;

	if (key_index > WMI_MAX_KEY_INDEX) {
		ath6kl_dbg(ATH6KL_DBG_WLAN_CFG,
			   "%s: key index %d out of bounds\n",
			   __func__, key_index);
		return -ENOENT;
	}

	if (!vif->keys[key_index].key_len) {
		ath6kl_dbg(ATH6KL_DBG_WLAN_CFG, "%s: invalid key index %d\n",
			   __func__, key_index);
		return -EINVAL;
	}

	vif->def_txkey_index = key_index;
	key = &vif->keys[vif->def_txkey_index];
	key_usage = GROUP_USAGE;
	if (vif->prwise_crypto == WEP_CRYPT)
		key_usage |= TX_USAGE;
	if (unicast)
		key_type = vif->prwise_crypto;
	if (multicast)
		key_type = vif->grp_crypto;

	if (vif->next_mode == AP_NETWORK && !test_bit(CONNECTED, &vif->flags))
		return 0; /* Delay until AP mode has been started */

	return ath6kl_wmi_addkey_cmd(ar->wmi, vif->fw_vif_idx,
				     vif->def_txkey_index,
				     key_type, key_usage,
				     key->key_len, key->seq, key->seq_len,
				     key->key,
				     KEY_OP_INIT_VAL, NULL,
				     SYNC_BOTH_WMIFLAG);
}

void ath6kl_cfg80211_tkip_micerr_event(struct ath6kl_vif *vif, u8 keyid,
				       bool ismcast)
{
	ath6kl_dbg(ATH6KL_DBG_WLAN_CFG,
		   "%s: keyid %d, ismcast %d\n", __func__, keyid, ismcast);

	cfg80211_michael_mic_failure(vif->ndev, vif->bssid,
				     (ismcast ? NL80211_KEYTYPE_GROUP :
				      NL80211_KEYTYPE_PAIRWISE), keyid, NULL,
				     GFP_KERNEL);
}

static int ath6kl_cfg80211_set_wiphy_params(struct wiphy *wiphy, u32 changed)
{
	struct ath6kl *ar = (struct ath6kl *)wiphy_priv(wiphy);
	struct ath6kl_vif *vif;
	int ret;

	ath6kl_dbg(ATH6KL_DBG_WLAN_CFG, "%s: changed 0x%x\n", __func__,
		   changed);

	vif = ath6kl_vif_first(ar);
	if (!vif)
		return -EIO;

	if (!ath6kl_cfg80211_ready(vif))
		return -EIO;

	if (changed & WIPHY_PARAM_RTS_THRESHOLD) {
		ret = ath6kl_wmi_set_rts_cmd(ar->wmi, wiphy->rts_threshold);
		if (ret != 0) {
			ath6kl_err("ath6kl_wmi_set_rts_cmd failed\n");
			return -EIO;
		}
	}

	return 0;
}

/*
 * The type nl80211_tx_power_setting replaces the following
 * data type from 2.6.36 onwards
*/
static int ath6kl_cfg80211_set_txpower(struct wiphy *wiphy,
				       enum nl80211_tx_power_setting type,
				       int mbm)
{
	struct ath6kl *ar = (struct ath6kl *)wiphy_priv(wiphy);
	struct ath6kl_vif *vif;
	int dbm = MBM_TO_DBM(mbm);

	ath6kl_dbg(ATH6KL_DBG_WLAN_CFG, "%s: type 0x%x, dbm %d\n", __func__,
		   type, dbm);

	vif = ath6kl_vif_first(ar);
	if (!vif)
		return -EIO;

	if (!ath6kl_cfg80211_ready(vif))
		return -EIO;

	switch (type) {
	case NL80211_TX_POWER_AUTOMATIC:
		return 0;
	case NL80211_TX_POWER_LIMITED:
		ar->tx_pwr = dbm;
		break;
	default:
		ath6kl_dbg(ATH6KL_DBG_WLAN_CFG, "%s: type 0x%x not supported\n",
			   __func__, type);
		return -EOPNOTSUPP;
	}

	ath6kl_wmi_set_tx_pwr_cmd(ar->wmi, vif->fw_vif_idx, dbm);

	return 0;
}

static int ath6kl_cfg80211_get_txpower(struct wiphy *wiphy, int *dbm)
{
	struct ath6kl *ar = (struct ath6kl *)wiphy_priv(wiphy);
	struct ath6kl_vif *vif;

	vif = ath6kl_vif_first(ar);
	if (!vif)
		return -EIO;

	if (!ath6kl_cfg80211_ready(vif))
		return -EIO;

	if (test_bit(CONNECTED, &vif->flags)) {
		ar->tx_pwr = 0;

		if (ath6kl_wmi_get_tx_pwr_cmd(ar->wmi, vif->fw_vif_idx) != 0) {
			ath6kl_err("ath6kl_wmi_get_tx_pwr_cmd failed\n");
			return -EIO;
		}

		wait_event_interruptible_timeout(ar->event_wq, ar->tx_pwr != 0,
						 5 * HZ);

		if (signal_pending(current)) {
			ath6kl_err("target did not respond\n");
			return -EINTR;
		}
	}

	*dbm = ar->tx_pwr;
	return 0;
}

static int ath6kl_cfg80211_set_power_mgmt(struct wiphy *wiphy,
					  struct net_device *dev,
					  bool pmgmt, int timeout)
{
	struct ath6kl *ar = ath6kl_priv(dev);
	struct wmi_power_mode_cmd mode;
	struct ath6kl_vif *vif = netdev_priv(dev);

	ath6kl_dbg(ATH6KL_DBG_WLAN_CFG, "%s: pmgmt %d, timeout %d\n",
		   __func__, pmgmt, timeout);

	if (!ath6kl_cfg80211_ready(vif))
		return -EIO;

	if (pmgmt) {
		ath6kl_dbg(ATH6KL_DBG_WLAN_CFG, "%s: max perf\n", __func__);
		mode.pwr_mode = REC_POWER;
	} else {
		ath6kl_dbg(ATH6KL_DBG_WLAN_CFG, "%s: rec power\n", __func__);
		mode.pwr_mode = MAX_PERF_POWER;
	}

	if (ath6kl_wmi_powermode_cmd(ar->wmi, vif->fw_vif_idx,
				     mode.pwr_mode) != 0) {
		ath6kl_err("wmi_powermode_cmd failed\n");
		return -EIO;
	}

	return 0;
}

static struct net_device *ath6kl_cfg80211_add_iface(struct wiphy *wiphy,
						    char *name,
						    enum nl80211_iftype type,
						    u32 *flags,
						    struct vif_params *params)
{
	struct ath6kl *ar = wiphy_priv(wiphy);
	struct net_device *ndev;
	u8 if_idx, nw_type;

	if (ar->num_vif == ar->vif_max) {
		ath6kl_err("Reached maximum number of supported vif\n");
		return ERR_PTR(-EINVAL);
	}

	if (!ath6kl_is_valid_iftype(ar, type, &if_idx, &nw_type)) {
		ath6kl_err("Not a supported interface type\n");
		return ERR_PTR(-EINVAL);
	}

	ndev = ath6kl_interface_add(ar, name, type, if_idx, nw_type);
	if (!ndev)
		return ERR_PTR(-ENOMEM);

	ar->num_vif++;

	return ndev;
}

static int ath6kl_cfg80211_del_iface(struct wiphy *wiphy,
				     struct net_device *ndev)
{
	struct ath6kl *ar = wiphy_priv(wiphy);
	struct ath6kl_vif *vif = netdev_priv(ndev);

	spin_lock_bh(&ar->list_lock);
	list_del(&vif->list);
	spin_unlock_bh(&ar->list_lock);

	ath6kl_cleanup_vif(vif, test_bit(WMI_READY, &ar->flag));

	ath6kl_cfg80211_vif_cleanup(vif);

	return 0;
}

static int ath6kl_cfg80211_change_iface(struct wiphy *wiphy,
					struct net_device *ndev,
					enum nl80211_iftype type, u32 *flags,
					struct vif_params *params)
{
	struct ath6kl_vif *vif = netdev_priv(ndev);
	int i;

	ath6kl_dbg(ATH6KL_DBG_WLAN_CFG, "%s: type %u\n", __func__, type);

	/*
	 * Don't bring up p2p on an interface which is not initialized
	 * for p2p operation where fw does not have capability to switch
	 * dynamically between non-p2p and p2p type interface.
	 */
	if (!test_bit(ATH6KL_FW_CAPABILITY_STA_P2PDEV_DUPLEX,
		      vif->ar->fw_capabilities) &&
	    (type == NL80211_IFTYPE_P2P_CLIENT ||
	     type == NL80211_IFTYPE_P2P_GO)) {
		if (vif->ar->vif_max == 1) {
			if (vif->fw_vif_idx != 0)
				return -EINVAL;
			else
				goto set_iface_type;
		}

		for (i = vif->ar->max_norm_iface; i < vif->ar->vif_max; i++) {
			if (i == vif->fw_vif_idx)
				break;
		}

		if (i == vif->ar->vif_max) {
			ath6kl_err("Invalid interface to bring up P2P\n");
			return -EINVAL;
		}
	}

	/* need to clean up enhanced bmiss detection fw state */
	ath6kl_cfg80211_sta_bmiss_enhance(vif, false);

set_iface_type:
	switch (type) {
	case NL80211_IFTYPE_STATION:
		vif->next_mode = INFRA_NETWORK;
		break;
	case NL80211_IFTYPE_ADHOC:
		vif->next_mode = ADHOC_NETWORK;
		break;
	case NL80211_IFTYPE_AP:
		vif->next_mode = AP_NETWORK;
		break;
	case NL80211_IFTYPE_P2P_CLIENT:
		vif->next_mode = INFRA_NETWORK;
		break;
	case NL80211_IFTYPE_P2P_GO:
		vif->next_mode = AP_NETWORK;
		break;
	default:
		ath6kl_err("invalid interface type %u\n", type);
		return -EOPNOTSUPP;
	}

	vif->wdev.iftype = type;

	return 0;
}

static int ath6kl_cfg80211_join_ibss(struct wiphy *wiphy,
				     struct net_device *dev,
				     struct cfg80211_ibss_params *ibss_param)
{
	struct ath6kl *ar = ath6kl_priv(dev);
	struct ath6kl_vif *vif = netdev_priv(dev);
	int status;

	if (!ath6kl_cfg80211_ready(vif))
		return -EIO;

	vif->ssid_len = ibss_param->ssid_len;
	memcpy(vif->ssid, ibss_param->ssid, vif->ssid_len);

	if (ibss_param->channel)
		vif->ch_hint = ibss_param->channel->center_freq;

	if (ibss_param->channel_fixed) {
		/*
		 * TODO: channel_fixed: The channel should be fixed, do not
		 * search for IBSSs to join on other channels. Target
		 * firmware does not support this feature, needs to be
		 * updated.
		 */
		return -EOPNOTSUPP;
	}

	memset(vif->req_bssid, 0, sizeof(vif->req_bssid));
	if (ibss_param->bssid && !is_broadcast_ether_addr(ibss_param->bssid))
		memcpy(vif->req_bssid, ibss_param->bssid,
		       sizeof(vif->req_bssid));

	ath6kl_set_wpa_version(vif, 0);

	status = ath6kl_set_auth_type(vif, NL80211_AUTHTYPE_OPEN_SYSTEM);
	if (status)
		return status;

	if (ibss_param->privacy) {
		ath6kl_set_cipher(vif, WLAN_CIPHER_SUITE_WEP40, true);
		ath6kl_set_cipher(vif, WLAN_CIPHER_SUITE_WEP40, false);
	} else {
		ath6kl_set_cipher(vif, 0, true);
		ath6kl_set_cipher(vif, 0, false);
	}

	vif->nw_type = vif->next_mode;

	ath6kl_dbg(ATH6KL_DBG_WLAN_CFG,
		   "%s: connect called with authmode %d dot11 auth %d"
		   " PW crypto %d PW crypto len %d GRP crypto %d"
		   " GRP crypto len %d channel hint %u\n",
		   __func__,
		   vif->auth_mode, vif->dot11_auth_mode, vif->prwise_crypto,
		   vif->prwise_crypto_len, vif->grp_crypto,
		   vif->grp_crypto_len, vif->ch_hint);

	status = ath6kl_wmi_connect_cmd(ar->wmi, vif->fw_vif_idx, vif->nw_type,
					vif->dot11_auth_mode, vif->auth_mode,
					vif->prwise_crypto,
					vif->prwise_crypto_len,
					vif->grp_crypto, vif->grp_crypto_len,
					vif->ssid_len, vif->ssid,
					vif->req_bssid, vif->ch_hint,
					ar->connect_ctrl_flags, SUBTYPE_NONE);
	set_bit(CONNECT_PEND, &vif->flags);

	return 0;
}

static int ath6kl_cfg80211_leave_ibss(struct wiphy *wiphy,
				      struct net_device *dev)
{
	struct ath6kl_vif *vif = netdev_priv(dev);

	if (!ath6kl_cfg80211_ready(vif))
		return -EIO;

	ath6kl_disconnect(vif);
	memset(vif->ssid, 0, sizeof(vif->ssid));
	vif->ssid_len = 0;

	return 0;
}

static const u32 cipher_suites[] = {
	WLAN_CIPHER_SUITE_WEP40,
	WLAN_CIPHER_SUITE_WEP104,
	WLAN_CIPHER_SUITE_TKIP,
	WLAN_CIPHER_SUITE_CCMP,
	CCKM_KRK_CIPHER_SUITE,
	WLAN_CIPHER_SUITE_SMS4,
};

static bool is_rate_legacy(s32 rate)
{
	static const s32 legacy[] = { 1000, 2000, 5500, 11000,
		6000, 9000, 12000, 18000, 24000,
		36000, 48000, 54000
	};
	u8 i;

	for (i = 0; i < ARRAY_SIZE(legacy); i++)
		if (rate == legacy[i])
			return true;

	return false;
}

static bool is_rate_ht20(s32 rate, u8 *mcs, bool *sgi)
{
	static const s32 ht20[] = { 6500, 13000, 19500, 26000, 39000,
		52000, 58500, 65000, 72200
	};
	u8 i;

	for (i = 0; i < ARRAY_SIZE(ht20); i++) {
		if (rate == ht20[i]) {
			if (i == ARRAY_SIZE(ht20) - 1)
				/* last rate uses sgi */
				*sgi = true;
			else
				*sgi = false;

			*mcs = i;
			return true;
		}
	}
	return false;
}

static bool is_rate_ht40(s32 rate, u8 *mcs, bool *sgi)
{
	static const s32 ht40[] = { 13500, 27000, 40500, 54000,
		81000, 108000, 121500, 135000,
		150000
	};
	u8 i;

	for (i = 0; i < ARRAY_SIZE(ht40); i++) {
		if (rate == ht40[i]) {
			if (i == ARRAY_SIZE(ht40) - 1)
				/* last rate uses sgi */
				*sgi = true;
			else
				*sgi = false;

			*mcs = i;
			return true;
		}
	}

	return false;
}

static int ath6kl_get_station(struct wiphy *wiphy, struct net_device *dev,
			      u8 *mac, struct station_info *sinfo)
{
	struct ath6kl *ar = ath6kl_priv(dev);
	struct ath6kl_vif *vif = netdev_priv(dev);
	long left;
	bool sgi;
	s32 rate;
	int ret;
	u8 mcs;

	if (memcmp(mac, vif->bssid, ETH_ALEN) != 0)
		return -ENOENT;

	if (down_interruptible(&ar->sem))
		return -EBUSY;

	set_bit(STATS_UPDATE_PEND, &vif->flags);

	ret = ath6kl_wmi_get_stats_cmd(ar->wmi, vif->fw_vif_idx);

	if (ret != 0) {
		up(&ar->sem);
		return -EIO;
	}

	left = wait_event_interruptible_timeout(ar->event_wq,
						!test_bit(STATS_UPDATE_PEND,
							  &vif->flags),
						WMI_TIMEOUT);

	up(&ar->sem);

	if (left == 0)
		return -ETIMEDOUT;
	else if (left < 0)
		return left;

	if (vif->target_stats.rx_byte) {
		sinfo->rx_bytes = vif->target_stats.rx_byte;
		sinfo->filled |= STATION_INFO_RX_BYTES;
		sinfo->rx_packets = vif->target_stats.rx_pkt;
		sinfo->filled |= STATION_INFO_RX_PACKETS;
	}

	if (vif->target_stats.tx_byte) {
		sinfo->tx_bytes = vif->target_stats.tx_byte;
		sinfo->filled |= STATION_INFO_TX_BYTES;
		sinfo->tx_packets = vif->target_stats.tx_pkt;
		sinfo->filled |= STATION_INFO_TX_PACKETS;
	}

	sinfo->signal = vif->target_stats.cs_rssi;
	sinfo->filled |= STATION_INFO_SIGNAL;

	rate = vif->target_stats.tx_ucast_rate;

	if (is_rate_legacy(rate)) {
		sinfo->txrate.legacy = rate / 100;
	} else if (is_rate_ht20(rate, &mcs, &sgi)) {
		if (sgi) {
			sinfo->txrate.flags |= RATE_INFO_FLAGS_SHORT_GI;
			sinfo->txrate.mcs = mcs - 1;
		} else {
			sinfo->txrate.mcs = mcs;
		}

		sinfo->txrate.flags |= RATE_INFO_FLAGS_MCS;
	} else if (is_rate_ht40(rate, &mcs, &sgi)) {
		if (sgi) {
			sinfo->txrate.flags |= RATE_INFO_FLAGS_SHORT_GI;
			sinfo->txrate.mcs = mcs - 1;
		} else {
			sinfo->txrate.mcs = mcs;
		}

		sinfo->txrate.flags |= RATE_INFO_FLAGS_40_MHZ_WIDTH;
		sinfo->txrate.flags |= RATE_INFO_FLAGS_MCS;
	} else {
		ath6kl_dbg(ATH6KL_DBG_WLAN_CFG,
			   "invalid rate from stats: %d\n", rate);
		ath6kl_debug_war(ar, ATH6KL_WAR_INVALID_RATE);
		return 0;
	}

	sinfo->filled |= STATION_INFO_TX_BITRATE;

	if (test_bit(CONNECTED, &vif->flags) &&
	    test_bit(DTIM_PERIOD_AVAIL, &vif->flags) &&
	    vif->nw_type == INFRA_NETWORK) {
		sinfo->filled |= STATION_INFO_BSS_PARAM;
		sinfo->bss_param.flags = 0;
		sinfo->bss_param.dtim_period = vif->assoc_bss_dtim_period;
		sinfo->bss_param.beacon_interval = vif->assoc_bss_beacon_int;
	}

	return 0;
}

static int ath6kl_set_pmksa(struct wiphy *wiphy, struct net_device *netdev,
			    struct cfg80211_pmksa *pmksa)
{
	struct ath6kl *ar = ath6kl_priv(netdev);
	struct ath6kl_vif *vif = netdev_priv(netdev);

	return ath6kl_wmi_setpmkid_cmd(ar->wmi, vif->fw_vif_idx, pmksa->bssid,
				       pmksa->pmkid, true);
}

static int ath6kl_del_pmksa(struct wiphy *wiphy, struct net_device *netdev,
			    struct cfg80211_pmksa *pmksa)
{
	struct ath6kl *ar = ath6kl_priv(netdev);
	struct ath6kl_vif *vif = netdev_priv(netdev);

	return ath6kl_wmi_setpmkid_cmd(ar->wmi, vif->fw_vif_idx, pmksa->bssid,
				       pmksa->pmkid, false);
}

static int ath6kl_flush_pmksa(struct wiphy *wiphy, struct net_device *netdev)
{
	struct ath6kl *ar = ath6kl_priv(netdev);
	struct ath6kl_vif *vif = netdev_priv(netdev);

	if (test_bit(CONNECTED, &vif->flags))
		return ath6kl_wmi_setpmkid_cmd(ar->wmi, vif->fw_vif_idx,
					       vif->bssid, NULL, false);
	return 0;
}

static int ath6kl_wow_usr(struct ath6kl *ar, struct ath6kl_vif *vif,
			  struct cfg80211_wowlan *wow, u32 *filter)
{
	int ret, pos;
	u8 mask[WOW_MASK_SIZE];
	u16 i;

	/* Configure the patterns that we received from the user. */
	for (i = 0; i < wow->n_patterns; i++) {

		/*
		 * Convert given nl80211 specific mask value to equivalent
		 * driver specific mask value and send it to the chip along
		 * with patterns. For example, If the mask value defined in
		 * struct cfg80211_wowlan is 0xA (equivalent binary is 1010),
		 * then equivalent driver specific mask value is
		 * "0xFF 0x00 0xFF 0x00".
		 */
		memset(&mask, 0, sizeof(mask));
		for (pos = 0; pos < wow->patterns[i].pattern_len; pos++) {
			if (wow->patterns[i].mask[pos / 8] & (0x1 << (pos % 8)))
				mask[pos] = 0xFF;
		}
		/*
		 * Note: Pattern's offset is not passed as part of wowlan
		 * parameter from CFG layer. So it's always passed as ZERO
		 * to the firmware. It means, given WOW patterns are always
		 * matched from the first byte of received pkt in the firmware.
		 */
		ret = ath6kl_wmi_add_wow_pattern_cmd(ar->wmi,
				vif->fw_vif_idx, WOW_LIST_ID,
				wow->patterns[i].pattern_len,
				0 /* pattern offset */,
				wow->patterns[i].pattern, mask);
		if (ret)
			return ret;
	}

	if (wow->disconnect)
		*filter |= WOW_FILTER_OPTION_NWK_DISASSOC;

	if (wow->magic_pkt)
		*filter |= WOW_FILTER_OPTION_MAGIC_PACKET;

	if (wow->gtk_rekey_failure)
		*filter |= WOW_FILTER_OPTION_GTK_ERROR;

	if (wow->eap_identity_req)
		*filter |= WOW_FILTER_OPTION_EAP_REQ;

	if (wow->four_way_handshake)
		*filter |= WOW_FILTER_OPTION_8021X_4WAYHS;

	return 0;
}

static int ath6kl_wow_ap(struct ath6kl *ar, struct ath6kl_vif *vif)
{
	static const u8 unicst_pattern[] = { 0x00, 0x00, 0x00,
		0x00, 0x00, 0x00, 0x00, 0x00, 0x00, 0x00, 0x00,
		0x00, 0x00, 0x00, 0x00, 0x00, 0x00, 0x00, 0x00,
		0x00, 0x08 };
	static const u8 unicst_mask[] = { 0x01, 0x00, 0x00,
		0x00, 0x00, 0x00, 0x00, 0x00, 0x00, 0x00, 0x00,
		0x00, 0x00, 0x00, 0x00, 0x00, 0x00, 0x00, 0x00,
		0x00, 0x7f };
	u8 unicst_offset = 0;
	static const u8 arp_pattern[] = { 0x08, 0x06 };
	static const u8 arp_mask[] = { 0xff, 0xff };
	u8 arp_offset = 20;
	static const u8 discvr_pattern[] = { 0xe0, 0x00, 0x00, 0xf8 };
	static const u8 discvr_mask[] = { 0xf0, 0x00, 0x00, 0xf8 };
	u8 discvr_offset = 38;
	static const u8 dhcp_pattern[] = { 0xff, 0xff, 0xff, 0xff,
		0xff, 0xff, 0x00, 0x00, 0x00, 0x00, 0x00, 0x00, 0x00,
		0x00, 0x00, 0x00, 0x00, 0x00, 0x00, 0x00, 0x08, 0x00,
		0x00, 0x00, 0x00, 0x00, 0x00, 0x00, 0x00, 0x00, 0x00,
		0x00, 0x00, 0x00, 0x00, 0x00, 0x00, 0x00, 0x00, 0x00,
		0x00, 0x00, 0x00, 0x00, 0x00, 0x43 /* port 67 */ };
	static const u8 dhcp_mask[] = { 0xff, 0xff, 0xff, 0xff,
		0xff, 0xff, 0x00, 0x00, 0x00, 0x00, 0x00, 0x00, 0x00,
		0x00, 0x00, 0x00, 0x00, 0x00, 0x00, 0x00, 0xff, 0xff,
		0x00, 0x00, 0x00, 0x00, 0x00, 0x00, 0x00, 0x00, 0x00,
		0x00, 0x00, 0x00, 0x00, 0x00, 0x00, 0x00, 0x00, 0x00,
		0x00, 0x00, 0x00, 0x00, 0xff, 0xff /* port 67 */ };
	u8 dhcp_offset = 0;
	int ret;

	/* Setup unicast IP, EAPOL-like and ARP pkt pattern */
	ret = ath6kl_wmi_add_wow_pattern_cmd(ar->wmi,
			vif->fw_vif_idx, WOW_LIST_ID,
			sizeof(unicst_pattern), unicst_offset,
			unicst_pattern, unicst_mask);
	if (ret) {
		ath6kl_err("failed to add WOW unicast IP pattern\n");
		return ret;
	}

	/* Setup all ARP pkt pattern */
	ret = ath6kl_wmi_add_wow_pattern_cmd(ar->wmi,
			vif->fw_vif_idx, WOW_LIST_ID,
			sizeof(arp_pattern), arp_offset,
			arp_pattern, arp_mask);
	if (ret) {
		ath6kl_err("failed to add WOW ARP pattern\n");
		return ret;
	}

	/*
	 * Setup multicast pattern for mDNS 224.0.0.251,
	 * SSDP 239.255.255.250 and LLMNR  224.0.0.252
	 */
	ret = ath6kl_wmi_add_wow_pattern_cmd(ar->wmi,
			vif->fw_vif_idx, WOW_LIST_ID,
			sizeof(discvr_pattern), discvr_offset,
			discvr_pattern, discvr_mask);
	if (ret) {
		ath6kl_err("failed to add WOW mDNS/SSDP/LLMNR pattern\n");
		return ret;
	}

	/* Setup all DHCP broadcast pkt pattern */
	ret = ath6kl_wmi_add_wow_pattern_cmd(ar->wmi,
			vif->fw_vif_idx, WOW_LIST_ID,
			sizeof(dhcp_pattern), dhcp_offset,
			dhcp_pattern, dhcp_mask);
	if (ret) {
		ath6kl_err("failed to add WOW DHCP broadcast pattern\n");
		return ret;
	}

	return 0;
}

static int ath6kl_wow_sta(struct ath6kl *ar, struct ath6kl_vif *vif)
{
	struct net_device *ndev = vif->ndev;
	static const u8 discvr_pattern[] = { 0xe0, 0x00, 0x00, 0xf8 };
	static const u8 discvr_mask[] = { 0xf0, 0x00, 0x00, 0xf8 };
	u8 discvr_offset = 38;
	u8 mac_mask[ETH_ALEN];
	int ret;

	/* Setup unicast pkt pattern */
	memset(mac_mask, 0xff, ETH_ALEN);
	ret = ath6kl_wmi_add_wow_pattern_cmd(ar->wmi,
				vif->fw_vif_idx, WOW_LIST_ID,
				ETH_ALEN, 0, ndev->dev_addr,
				mac_mask);
	if (ret) {
		ath6kl_err("failed to add WOW unicast pattern\n");
		return ret;
	}

	/*
	 * Setup multicast pattern for mDNS 224.0.0.251,
	 * SSDP 239.255.255.250 and LLMNR 224.0.0.252
	 */
	if ((ndev->flags & IFF_ALLMULTI) ||
	    (ndev->flags & IFF_MULTICAST && netdev_mc_count(ndev) > 0)) {
		ret = ath6kl_wmi_add_wow_pattern_cmd(ar->wmi,
				vif->fw_vif_idx, WOW_LIST_ID,
				sizeof(discvr_pattern), discvr_offset,
				discvr_pattern, discvr_mask);
		if (ret) {
			ath6kl_err("failed to add WOW mDNS/SSDP/LLMNR pattern\n");
			return ret;
		}
	}

	return 0;
}

static int is_hsleep_mode_procsed(struct ath6kl_vif *vif)
{
	return test_bit(HOST_SLEEP_MODE_CMD_PROCESSED, &vif->flags);
}

static bool is_ctrl_ep_empty(struct ath6kl *ar)
{
	return !ar->tx_pending[ar->ctrl_ep];
}

static int ath6kl_cfg80211_host_sleep(struct ath6kl *ar, struct ath6kl_vif *vif)
{
	int ret, left;

	clear_bit(HOST_SLEEP_MODE_CMD_PROCESSED, &vif->flags);

	ret = ath6kl_wmi_set_host_sleep_mode_cmd(ar->wmi, vif->fw_vif_idx,
						 ATH6KL_HOST_MODE_ASLEEP);
	if (ret)
		return ret;

	left = wait_event_interruptible_timeout(ar->event_wq,
						is_hsleep_mode_procsed(vif),
						WMI_TIMEOUT);
	if (left == 0) {
		ath6kl_warn("timeout, didn't get host sleep cmd processed event\n");
		ret = -ETIMEDOUT;
	} else if (left < 0) {
		ath6kl_warn("error while waiting for host sleep cmd processed event %d\n",
			    left);
		ret = left;
	}

	if (ar->tx_pending[ar->ctrl_ep]) {
		left = wait_event_interruptible_timeout(ar->event_wq,
							is_ctrl_ep_empty(ar),
							WMI_TIMEOUT);
		if (left == 0) {
			ath6kl_warn("clear wmi ctrl data timeout\n");
			ret = -ETIMEDOUT;
		} else if (left < 0) {
			ath6kl_warn("clear wmi ctrl data failed: %d\n", left);
			ret = left;
		}
	}

	return ret;
}

static int ath6kl_wow_suspend(struct ath6kl *ar, struct cfg80211_wowlan *wow)
{
	struct in_device *in_dev;
	struct in_ifaddr *ifa;
	struct ath6kl_vif *vif;
	int ret;
	u32 filter = 0;
	u16 i, bmiss_time;
	u8 index = 0;
	__be32 ips[MAX_IP_ADDRS];

	/* The FW currently can't support multi-vif WoW properly. */
	if (ar->num_vif > 1)
		return -EIO;

	vif = ath6kl_vif_first(ar);
	if (!vif)
		return -EIO;

	if (!ath6kl_cfg80211_ready(vif))
		return -EIO;

	if (!test_bit(CONNECTED, &vif->flags))
		return -ENOTCONN;

	if (wow && (wow->n_patterns > WOW_MAX_FILTERS_PER_LIST))
		return -EINVAL;

	if (!test_bit(NETDEV_MCAST_ALL_ON, &vif->flags) &&
	    test_bit(ATH6KL_FW_CAPABILITY_WOW_MULTICAST_FILTER,
		     ar->fw_capabilities)) {
		ret = ath6kl_wmi_mcast_filter_cmd(vif->ar->wmi,
						vif->fw_vif_idx, false);
		if (ret)
			return ret;
	}

	/* Clear existing WOW patterns */
	for (i = 0; i < WOW_MAX_FILTERS_PER_LIST; i++)
		ath6kl_wmi_del_wow_pattern_cmd(ar->wmi, vif->fw_vif_idx,
					       WOW_LIST_ID, i);

	/*
	 * Skip the default WOW pattern configuration
	 * if the driver receives any WOW patterns from
	 * the user.
	 */
	if (wow)
		ret = ath6kl_wow_usr(ar, vif, wow, &filter);
	else if (vif->nw_type == AP_NETWORK)
		ret = ath6kl_wow_ap(ar, vif);
	else
		ret = ath6kl_wow_sta(ar, vif);

	if (ret)
		return ret;

	netif_stop_queue(vif->ndev);

	if (vif->nw_type != AP_NETWORK) {
		ret = ath6kl_wmi_listeninterval_cmd(ar->wmi, vif->fw_vif_idx,
						    ATH6KL_MAX_WOW_LISTEN_INTL,
						    0);
		if (ret)
			return ret;

		/* Set listen interval x 15 times as bmiss time */
		bmiss_time = ATH6KL_MAX_WOW_LISTEN_INTL * 15;
		if (bmiss_time > ATH6KL_MAX_BMISS_TIME)
			bmiss_time = ATH6KL_MAX_BMISS_TIME;

		ret = ath6kl_wmi_bmisstime_cmd(ar->wmi, vif->fw_vif_idx,
					       bmiss_time, 0);
		if (ret)
			return ret;

		ret = ath6kl_wmi_scanparams_cmd(ar->wmi, vif->fw_vif_idx,
						0xFFFF, 0, 0xFFFF, 0, 0, 0,
						0, 0, 0, 0);
		if (ret)
			return ret;
	}

	ar->state = ATH6KL_STATE_SUSPENDING;

	/* Setup own IP addr for ARP agent. */
	in_dev = __in_dev_get_rtnl(vif->ndev);
	if (!in_dev)
		goto skip_arp;

	ifa = in_dev->ifa_list;
	memset(&ips, 0, sizeof(ips));

	/* Configure IP addr only if IP address count < MAX_IP_ADDRS */
	while (index < MAX_IP_ADDRS && ifa) {
		ips[index] = ifa->ifa_local;
		ifa = ifa->ifa_next;
		index++;
	}

	if (ifa) {
		ath6kl_err("total IP addr count is exceeding fw limit\n");
		return -EINVAL;
	}

	ret = ath6kl_wmi_set_ip_cmd(ar->wmi, vif->fw_vif_idx, ips[0], ips[1]);
	if (ret) {
		ath6kl_err("fail to setup ip for arp agent\n");
		return ret;
	}

skip_arp:
	ret = ath6kl_wmi_set_wow_mode_cmd(ar->wmi, vif->fw_vif_idx,
					  ATH6KL_WOW_MODE_ENABLE,
					  filter,
					  WOW_HOST_REQ_DELAY);
	if (ret)
		return ret;

	ret = ath6kl_cfg80211_host_sleep(ar, vif);
	if (ret)
		return ret;

	return 0;
}

static int ath6kl_wow_resume(struct ath6kl *ar)
{
	struct ath6kl_vif *vif;
	int ret;

	vif = ath6kl_vif_first(ar);
	if (!vif)
		return -EIO;

	ar->state = ATH6KL_STATE_RESUMING;

	ret = ath6kl_wmi_set_host_sleep_mode_cmd(ar->wmi, vif->fw_vif_idx,
						 ATH6KL_HOST_MODE_AWAKE);
	if (ret) {
		ath6kl_warn("Failed to configure host sleep mode for wow resume: %d\n",
			    ret);
		ar->state = ATH6KL_STATE_WOW;
		return ret;
	}

	if (vif->nw_type != AP_NETWORK) {
		ret = ath6kl_wmi_scanparams_cmd(ar->wmi, vif->fw_vif_idx,
						0, 0, 0, 0, 0, 0, 3, 0, 0, 0);
		if (ret)
			return ret;

		ret = ath6kl_wmi_listeninterval_cmd(ar->wmi, vif->fw_vif_idx,
						    vif->listen_intvl_t, 0);
		if (ret)
			return ret;

		ret = ath6kl_wmi_bmisstime_cmd(ar->wmi, vif->fw_vif_idx,
					       vif->bmiss_time_t, 0);
		if (ret)
			return ret;
	}

	ar->state = ATH6KL_STATE_ON;

	if (!test_bit(NETDEV_MCAST_ALL_OFF, &vif->flags) &&
	    test_bit(ATH6KL_FW_CAPABILITY_WOW_MULTICAST_FILTER,
		     ar->fw_capabilities)) {
		ret = ath6kl_wmi_mcast_filter_cmd(vif->ar->wmi,
					vif->fw_vif_idx, true);
		if (ret)
			return ret;
	}

	netif_wake_queue(vif->ndev);

	return 0;
}

static int ath6kl_cfg80211_deepsleep_suspend(struct ath6kl *ar)
{
	struct ath6kl_vif *vif;
	int ret;

	vif = ath6kl_vif_first(ar);
	if (!vif)
		return -EIO;

	if (!test_bit(WMI_READY, &ar->flag)) {
		ath6kl_err("deepsleep failed as wmi is not ready\n");
		return -EIO;
	}

	ath6kl_cfg80211_stop_all(ar);

	/* Save the current power mode before enabling power save */
	ar->wmi->saved_pwr_mode = ar->wmi->pwr_mode;

	ret = ath6kl_wmi_powermode_cmd(ar->wmi, 0, REC_POWER);
	if (ret)
		return ret;

	/* Disable WOW mode */
	ret = ath6kl_wmi_set_wow_mode_cmd(ar->wmi, vif->fw_vif_idx,
					  ATH6KL_WOW_MODE_DISABLE,
					  0, 0);
	if (ret)
		return ret;

	/* Flush all non control pkts in TX path */
	ath6kl_tx_data_cleanup(ar);

	ret = ath6kl_cfg80211_host_sleep(ar, vif);
	if (ret)
		return ret;

	return 0;
}

static int ath6kl_cfg80211_deepsleep_resume(struct ath6kl *ar)
{
	struct ath6kl_vif *vif;
	int ret;

	vif = ath6kl_vif_first(ar);

	if (!vif)
		return -EIO;

	if (ar->wmi->pwr_mode != ar->wmi->saved_pwr_mode) {
		ret = ath6kl_wmi_powermode_cmd(ar->wmi, 0,
					       ar->wmi->saved_pwr_mode);
		if (ret)
			return ret;
	}

	ret = ath6kl_wmi_set_host_sleep_mode_cmd(ar->wmi, vif->fw_vif_idx,
						 ATH6KL_HOST_MODE_AWAKE);
	if (ret)
		return ret;

	ar->state = ATH6KL_STATE_ON;

	/* Reset scan parameter to default values */
	ret = ath6kl_wmi_scanparams_cmd(ar->wmi, vif->fw_vif_idx,
					0, 0, 0, 0, 0, 0, 3, 0, 0, 0);
	if (ret)
		return ret;

	return 0;
}

int ath6kl_cfg80211_suspend(struct ath6kl *ar,
			    enum ath6kl_cfg_suspend_mode mode,
			    struct cfg80211_wowlan *wow)
{
	struct ath6kl_vif *vif;
	enum ath6kl_state prev_state;
	int ret;

	switch (mode) {
	case ATH6KL_CFG_SUSPEND_WOW:

		ath6kl_dbg(ATH6KL_DBG_SUSPEND, "wow mode suspend\n");

		/* Flush all non control pkts in TX path */
		ath6kl_tx_data_cleanup(ar);

		prev_state = ar->state;

		ret = ath6kl_wow_suspend(ar, wow);
		if (ret) {
			ar->state = prev_state;
			return ret;
		}

		ar->state = ATH6KL_STATE_WOW;
		break;

	case ATH6KL_CFG_SUSPEND_DEEPSLEEP:

		ath6kl_dbg(ATH6KL_DBG_SUSPEND, "deep sleep suspend\n");

		ret = ath6kl_cfg80211_deepsleep_suspend(ar);
		if (ret) {
			ath6kl_err("deepsleep suspend failed: %d\n", ret);
			return ret;
		}

		ar->state = ATH6KL_STATE_DEEPSLEEP;

		break;

	case ATH6KL_CFG_SUSPEND_CUTPOWER:

		ath6kl_cfg80211_stop_all(ar);

		if (ar->state == ATH6KL_STATE_OFF) {
			ath6kl_dbg(ATH6KL_DBG_SUSPEND,
				   "suspend hw off, no action for cutpower\n");
			break;
		}

		ath6kl_dbg(ATH6KL_DBG_SUSPEND, "suspend cutting power\n");

		ret = ath6kl_init_hw_stop(ar);
		if (ret) {
			ath6kl_warn("failed to stop hw during suspend: %d\n",
				    ret);
		}

		ar->state = ATH6KL_STATE_CUTPOWER;

		break;

	case ATH6KL_CFG_SUSPEND_SCHED_SCAN:
		/*
		 * Nothing needed for schedule scan, firmware is already in
		 * wow mode and sleeping most of the time.
		 */
		break;

	default:
		break;
	}

	list_for_each_entry(vif, &ar->vif_list, list)
		ath6kl_cfg80211_scan_complete_event(vif, true);

	return 0;
}
EXPORT_SYMBOL(ath6kl_cfg80211_suspend);

int ath6kl_cfg80211_resume(struct ath6kl *ar)
{
	int ret;

	switch (ar->state) {
	case  ATH6KL_STATE_WOW:
		ath6kl_dbg(ATH6KL_DBG_SUSPEND, "wow mode resume\n");

		ret = ath6kl_wow_resume(ar);
		if (ret) {
			ath6kl_warn("wow mode resume failed: %d\n", ret);
			return ret;
		}

		break;

	case ATH6KL_STATE_DEEPSLEEP:
		ath6kl_dbg(ATH6KL_DBG_SUSPEND, "deep sleep resume\n");

		ret = ath6kl_cfg80211_deepsleep_resume(ar);
		if (ret) {
			ath6kl_warn("deep sleep resume failed: %d\n", ret);
			return ret;
		}
		break;

	case ATH6KL_STATE_CUTPOWER:
		ath6kl_dbg(ATH6KL_DBG_SUSPEND, "resume restoring power\n");

		ret = ath6kl_init_hw_start(ar);
		if (ret) {
			ath6kl_warn("Failed to boot hw in resume: %d\n", ret);
			return ret;
		}
		break;

	case ATH6KL_STATE_SCHED_SCAN:
		break;

	default:
		break;
	}

	return 0;
}
EXPORT_SYMBOL(ath6kl_cfg80211_resume);

#ifdef CONFIG_PM

/* hif layer decides what suspend mode to use */
static int __ath6kl_cfg80211_suspend(struct wiphy *wiphy,
				 struct cfg80211_wowlan *wow)
{
	struct ath6kl *ar = wiphy_priv(wiphy);

	return ath6kl_hif_suspend(ar, wow);
}

static int __ath6kl_cfg80211_resume(struct wiphy *wiphy)
{
	struct ath6kl *ar = wiphy_priv(wiphy);

	return ath6kl_hif_resume(ar);
}

/*
 * FIXME: WOW suspend mode is selected if the host sdio controller supports
 * both sdio irq wake up and keep power. The target pulls sdio data line to
 * wake up the host when WOW pattern matches. This causes sdio irq handler
 * is being called in the host side which internally hits ath6kl's RX path.
 *
 * Since sdio interrupt is not disabled, RX path executes even before
 * the host executes the actual resume operation from PM module.
 *
 * In the current scenario, WOW resume should happen before start processing
 * any data from the target. So It's required to perform WOW resume in RX path.
 * Ideally we should perform WOW resume only in the actual platform
 * resume path. This area needs bit rework to avoid WOW resume in RX path.
 *
 * ath6kl_check_wow_status() is called from ath6kl_rx().
 */
void ath6kl_check_wow_status(struct ath6kl *ar)
{
	if (ar->state == ATH6KL_STATE_SUSPENDING)
		return;

	if (ar->state == ATH6KL_STATE_WOW)
		ath6kl_cfg80211_resume(ar);
}

#else

void ath6kl_check_wow_status(struct ath6kl *ar)
{
}
#endif

static int ath6kl_set_htcap(struct ath6kl_vif *vif, enum ieee80211_band band,
			    bool ht_enable)
{
	struct ath6kl_htcap *htcap = &vif->htcap[band];

	if (htcap->ht_enable == ht_enable)
		return 0;

	if (ht_enable) {
		/* Set default ht capabilities */
		htcap->ht_enable = true;
		htcap->cap_info = (band == IEEE80211_BAND_2GHZ) ?
				   ath6kl_g_htcap : ath6kl_a_htcap;
		htcap->ampdu_factor = IEEE80211_HT_MAX_AMPDU_16K;
	} else /* Disable ht */
		memset(htcap, 0, sizeof(*htcap));

	return ath6kl_wmi_set_htcap_cmd(vif->ar->wmi, vif->fw_vif_idx,
					band, htcap);
}

static int ath6kl_restore_htcap(struct ath6kl_vif *vif)
{
	struct wiphy *wiphy = vif->ar->wiphy;
	int band, ret = 0;

	for (band = 0; band < IEEE80211_NUM_BANDS; band++) {
		if (!wiphy->bands[band])
			continue;

		ret = ath6kl_set_htcap(vif, band,
				wiphy->bands[band]->ht_cap.ht_supported);
		if (ret)
			return ret;
	}

	return ret;
}

static bool ath6kl_is_p2p_ie(const u8 *pos)
{
	return pos[0] == WLAN_EID_VENDOR_SPECIFIC && pos[1] >= 4 &&
		pos[2] == 0x50 && pos[3] == 0x6f &&
		pos[4] == 0x9a && pos[5] == 0x09;
}

static int ath6kl_set_ap_probe_resp_ies(struct ath6kl_vif *vif,
					const u8 *ies, size_t ies_len)
{
	struct ath6kl *ar = vif->ar;
	const u8 *pos;
	u8 *buf = NULL;
	size_t len = 0;
	int ret;

	/*
	 * Filter out P2P IE(s) since they will be included depending on
	 * the Probe Request frame in ath6kl_send_go_probe_resp().
	 */

	if (ies && ies_len) {
		buf = kmalloc(ies_len, GFP_KERNEL);
		if (buf == NULL)
			return -ENOMEM;
		pos = ies;
		while (pos + 1 < ies + ies_len) {
			if (pos + 2 + pos[1] > ies + ies_len)
				break;
			if (!ath6kl_is_p2p_ie(pos)) {
				memcpy(buf + len, pos, 2 + pos[1]);
				len += 2 + pos[1];
			}
			pos += 2 + pos[1];
		}
	}

	ret = ath6kl_wmi_set_appie_cmd(ar->wmi, vif->fw_vif_idx,
				       WMI_FRAME_PROBE_RESP, buf, len);
	kfree(buf);
	return ret;
}

static int ath6kl_set_ies(struct ath6kl_vif *vif,
			  struct cfg80211_beacon_data *info)
{
	struct ath6kl *ar = vif->ar;
	int res;

	/* this also clears IE in fw if it's not set */
	res = ath6kl_wmi_set_appie_cmd(ar->wmi, vif->fw_vif_idx,
				       WMI_FRAME_BEACON,
				       info->beacon_ies,
				       info->beacon_ies_len);
	if (res)
		return res;

	/* this also clears IE in fw if it's not set */
	res = ath6kl_set_ap_probe_resp_ies(vif, info->proberesp_ies,
					   info->proberesp_ies_len);
	if (res)
		return res;

	/* this also clears IE in fw if it's not set */
	res = ath6kl_wmi_set_appie_cmd(ar->wmi, vif->fw_vif_idx,
				       WMI_FRAME_ASSOC_RESP,
				       info->assocresp_ies,
				       info->assocresp_ies_len);
	if (res)
		return res;

	return 0;
}

void ath6kl_cfg80211_sta_bmiss_enhance(struct ath6kl_vif *vif, bool enable)
{
	int err;

	if (WARN_ON(!test_bit(WMI_READY, &vif->ar->flag)))
		return;

	if (vif->nw_type != INFRA_NETWORK)
		return;

	if (!test_bit(ATH6KL_FW_CAPABILITY_BMISS_ENHANCE,
		      vif->ar->fw_capabilities))
		return;

	ath6kl_dbg(ATH6KL_DBG_WLAN_CFG, "%s fw bmiss enhance\n",
		   enable ? "enable" : "disable");

	err = ath6kl_wmi_sta_bmiss_enhance_cmd(vif->ar->wmi,
					       vif->fw_vif_idx, enable);
	if (err)
		ath6kl_err("failed to %s enhanced bmiss detection: %d\n",
			   enable ? "enable" : "disable", err);
}

static int ath6kl_get_rsn_capab(struct cfg80211_beacon_data *beacon,
				u8 *rsn_capab)
{
	const u8 *rsn_ie;
	size_t rsn_ie_len;
	u16 cnt;

	if (!beacon->tail)
		return -EINVAL;

	rsn_ie = cfg80211_find_ie(WLAN_EID_RSN, beacon->tail, beacon->tail_len);
	if (!rsn_ie)
		return -EINVAL;

	rsn_ie_len = *(rsn_ie + 1);
	/* skip element id and length */
	rsn_ie += 2;

	/* skip version */
	if (rsn_ie_len < 2)
		return -EINVAL;
	rsn_ie +=  2;
	rsn_ie_len -= 2;

	/* skip group cipher suite */
	if (rsn_ie_len < 4)
		return 0;
	rsn_ie +=  4;
	rsn_ie_len -= 4;

	/* skip pairwise cipher suite */
	if (rsn_ie_len < 2)
		return 0;
	cnt = get_unaligned_le16(rsn_ie);
	rsn_ie += (2 + cnt * 4);
	rsn_ie_len -= (2 + cnt * 4);

	/* skip akm suite */
	if (rsn_ie_len < 2)
		return 0;
	cnt = get_unaligned_le16(rsn_ie);
	rsn_ie += (2 + cnt * 4);
	rsn_ie_len -= (2 + cnt * 4);

	if (rsn_ie_len < 2)
		return 0;

	memcpy(rsn_capab, rsn_ie, 2);

	return 0;
}

static int ath6kl_start_ap(struct wiphy *wiphy, struct net_device *dev,
			   struct cfg80211_ap_settings *info)
{
	struct ath6kl *ar = ath6kl_priv(dev);
	struct ath6kl_vif *vif = netdev_priv(dev);
	struct ieee80211_mgmt *mgmt;
	bool hidden = false;
	u8 *ies;
	int ies_len;
	struct wmi_connect_cmd p;
	int res;
	int i, ret;
	u16 rsn_capab = 0;

	ath6kl_dbg(ATH6KL_DBG_WLAN_CFG, "%s:\n", __func__);

	if (!ath6kl_cfg80211_ready(vif))
		return -EIO;

	if (vif->next_mode != AP_NETWORK)
		return -EOPNOTSUPP;

	res = ath6kl_set_ies(vif, &info->beacon);

	ar->ap_mode_bkey.valid = false;

	/* TODO:
	 * info->interval
	 */

	ret = ath6kl_wmi_ap_set_dtim_cmd(ar->wmi, vif->fw_vif_idx,
					 info->dtim_period);

	/* ignore error, just print a warning and continue normally */
	if (ret)
		ath6kl_warn("Failed to set dtim_period in beacon: %d\n", ret);

	if (info->beacon.head == NULL)
		return -EINVAL;
	mgmt = (struct ieee80211_mgmt *) info->beacon.head;
	ies = mgmt->u.beacon.variable;
	if (ies > info->beacon.head + info->beacon.head_len)
		return -EINVAL;
	ies_len = info->beacon.head + info->beacon.head_len - ies;

	if (info->ssid == NULL)
		return -EINVAL;
	memcpy(vif->ssid, info->ssid, info->ssid_len);
	vif->ssid_len = info->ssid_len;
	if (info->hidden_ssid != NL80211_HIDDEN_SSID_NOT_IN_USE)
		hidden = true;

	res = ath6kl_wmi_ap_hidden_ssid(ar->wmi, vif->fw_vif_idx, hidden);
	if (res)
		return res;

	ret = ath6kl_set_auth_type(vif, info->auth_type);
	if (ret)
		return ret;

	memset(&p, 0, sizeof(p));

	for (i = 0; i < info->crypto.n_akm_suites; i++) {
		switch (info->crypto.akm_suites[i]) {
		case WLAN_AKM_SUITE_8021X:
			if (info->crypto.wpa_versions & NL80211_WPA_VERSION_1)
				p.auth_mode |= WPA_AUTH;
			if (info->crypto.wpa_versions & NL80211_WPA_VERSION_2)
				p.auth_mode |= WPA2_AUTH;
			break;
		case WLAN_AKM_SUITE_PSK:
			if (info->crypto.wpa_versions & NL80211_WPA_VERSION_1)
				p.auth_mode |= WPA_PSK_AUTH;
			if (info->crypto.wpa_versions & NL80211_WPA_VERSION_2)
				p.auth_mode |= WPA2_PSK_AUTH;
			break;
		}
	}
	if (p.auth_mode == 0)
		p.auth_mode = NONE_AUTH;
	vif->auth_mode = p.auth_mode;

	for (i = 0; i < info->crypto.n_ciphers_pairwise; i++) {
		switch (info->crypto.ciphers_pairwise[i]) {
		case WLAN_CIPHER_SUITE_WEP40:
		case WLAN_CIPHER_SUITE_WEP104:
			p.prwise_crypto_type |= WEP_CRYPT;
			break;
		case WLAN_CIPHER_SUITE_TKIP:
			p.prwise_crypto_type |= TKIP_CRYPT;
			break;
		case WLAN_CIPHER_SUITE_CCMP:
			p.prwise_crypto_type |= AES_CRYPT;
			break;
		case WLAN_CIPHER_SUITE_SMS4:
			p.prwise_crypto_type |= WAPI_CRYPT;
			break;
		}
	}
	if (p.prwise_crypto_type == 0) {
		p.prwise_crypto_type = NONE_CRYPT;
		ath6kl_set_cipher(vif, 0, true);
	} else if (info->crypto.n_ciphers_pairwise == 1)
		ath6kl_set_cipher(vif, info->crypto.ciphers_pairwise[0], true);

	switch (info->crypto.cipher_group) {
	case WLAN_CIPHER_SUITE_WEP40:
	case WLAN_CIPHER_SUITE_WEP104:
		p.grp_crypto_type = WEP_CRYPT;
		break;
	case WLAN_CIPHER_SUITE_TKIP:
		p.grp_crypto_type = TKIP_CRYPT;
		break;
	case WLAN_CIPHER_SUITE_CCMP:
		p.grp_crypto_type = AES_CRYPT;
		break;
	case WLAN_CIPHER_SUITE_SMS4:
		p.grp_crypto_type = WAPI_CRYPT;
		break;
	default:
		p.grp_crypto_type = NONE_CRYPT;
		break;
	}
	ath6kl_set_cipher(vif, info->crypto.cipher_group, false);

	p.nw_type = AP_NETWORK;
	vif->nw_type = vif->next_mode;

	p.ssid_len = vif->ssid_len;
	memcpy(p.ssid, vif->ssid, vif->ssid_len);
	p.dot11_auth_mode = vif->dot11_auth_mode;
	p.ch = cpu_to_le16(info->channel->center_freq);

	/* Enable uAPSD support by default */
	res = ath6kl_wmi_ap_set_apsd(ar->wmi, vif->fw_vif_idx, true);
	if (res < 0)
		return res;

	if (vif->wdev.iftype == NL80211_IFTYPE_P2P_GO) {
		p.nw_subtype = SUBTYPE_P2PGO;
	} else {
		/*
		 * Due to firmware limitation, it is not possible to
		 * do P2P mgmt operations in AP mode
		 */
		p.nw_subtype = SUBTYPE_NONE;
	}

	if (info->inactivity_timeout) {
		res = ath6kl_wmi_set_inact_period(ar->wmi, vif->fw_vif_idx,
						  info->inactivity_timeout);
		if (res < 0)
			return res;
	}

	if (ath6kl_set_htcap(vif, info->channel->band,
			     info->channel_type != NL80211_CHAN_NO_HT))
		return -EIO;

	/*
	 * Get the PTKSA replay counter in the RSN IE. Supplicant
	 * will use the RSN IE in M3 message and firmware has to
	 * advertise the same in beacon/probe response. Send
	 * the complete RSN IE capability field to firmware
	 */
	if (!ath6kl_get_rsn_capab(&info->beacon, (u8 *) &rsn_capab) &&
	    test_bit(ATH6KL_FW_CAPABILITY_RSN_CAP_OVERRIDE,
		     ar->fw_capabilities)) {
		res = ath6kl_wmi_set_ie_cmd(ar->wmi, vif->fw_vif_idx,
					    WLAN_EID_RSN, WMI_RSN_IE_CAPB,
					    (const u8 *) &rsn_capab,
					    sizeof(rsn_capab));
		if (res < 0)
			return res;
	}

	memcpy(&vif->profile, &p, sizeof(p));
	res = ath6kl_wmi_ap_profile_commit(ar->wmi, vif->fw_vif_idx, &p);
	if (res < 0)
		return res;

	return 0;
}

static int ath6kl_change_beacon(struct wiphy *wiphy, struct net_device *dev,
				struct cfg80211_beacon_data *beacon)
{
	struct ath6kl_vif *vif = netdev_priv(dev);

	if (!ath6kl_cfg80211_ready(vif))
		return -EIO;

	if (vif->next_mode != AP_NETWORK)
		return -EOPNOTSUPP;

	return ath6kl_set_ies(vif, beacon);
}

static int ath6kl_stop_ap(struct wiphy *wiphy, struct net_device *dev)
{
	struct ath6kl *ar = ath6kl_priv(dev);
	struct ath6kl_vif *vif = netdev_priv(dev);

	if (vif->nw_type != AP_NETWORK)
		return -EOPNOTSUPP;
	if (!test_bit(CONNECTED, &vif->flags))
		return -ENOTCONN;

	ath6kl_wmi_disconnect_cmd(ar->wmi, vif->fw_vif_idx);
	clear_bit(CONNECTED, &vif->flags);

	/* Restore ht setting in firmware */
	return ath6kl_restore_htcap(vif);
}

static const u8 bcast_addr[ETH_ALEN] = { 0xff, 0xff, 0xff, 0xff, 0xff, 0xff };

static int ath6kl_del_station(struct wiphy *wiphy, struct net_device *dev,
			      u8 *mac)
{
	struct ath6kl *ar = ath6kl_priv(dev);
	struct ath6kl_vif *vif = netdev_priv(dev);
	const u8 *addr = mac ? mac : bcast_addr;

	return ath6kl_wmi_ap_set_mlme(ar->wmi, vif->fw_vif_idx, WMI_AP_DEAUTH,
				      addr, WLAN_REASON_PREV_AUTH_NOT_VALID);
}

static int ath6kl_change_station(struct wiphy *wiphy, struct net_device *dev,
				 u8 *mac, struct station_parameters *params)
{
	struct ath6kl *ar = ath6kl_priv(dev);
	struct ath6kl_vif *vif = netdev_priv(dev);

	if (vif->nw_type != AP_NETWORK)
		return -EOPNOTSUPP;

	/* Use this only for authorizing/unauthorizing a station */
	if (!(params->sta_flags_mask & BIT(NL80211_STA_FLAG_AUTHORIZED)))
		return -EOPNOTSUPP;

	if (params->sta_flags_set & BIT(NL80211_STA_FLAG_AUTHORIZED))
		return ath6kl_wmi_ap_set_mlme(ar->wmi, vif->fw_vif_idx,
					      WMI_AP_MLME_AUTHORIZE, mac, 0);
	return ath6kl_wmi_ap_set_mlme(ar->wmi, vif->fw_vif_idx,
				      WMI_AP_MLME_UNAUTHORIZE, mac, 0);
}

static int ath6kl_remain_on_channel(struct wiphy *wiphy,
				    struct net_device *dev,
				    struct ieee80211_channel *chan,
				    enum nl80211_channel_type channel_type,
				    unsigned int duration,
				    u64 *cookie)
{
	struct ath6kl *ar = ath6kl_priv(dev);
	struct ath6kl_vif *vif = netdev_priv(dev);
	u32 id;

	/* TODO: if already pending or ongoing remain-on-channel,
	 * return -EBUSY */
	id = ++vif->last_roc_id;
	if (id == 0) {
		/* Do not use 0 as the cookie value */
		id = ++vif->last_roc_id;
	}
	*cookie = id;

	return ath6kl_wmi_remain_on_chnl_cmd(ar->wmi, vif->fw_vif_idx,
					     chan->center_freq, duration);
}

static int ath6kl_cancel_remain_on_channel(struct wiphy *wiphy,
					   struct net_device *dev,
					   u64 cookie)
{
	struct ath6kl *ar = ath6kl_priv(dev);
	struct ath6kl_vif *vif = netdev_priv(dev);

	if (cookie != vif->last_roc_id)
		return -ENOENT;
	vif->last_cancel_roc_id = cookie;

	return ath6kl_wmi_cancel_remain_on_chnl_cmd(ar->wmi, vif->fw_vif_idx);
}

static int ath6kl_send_go_probe_resp(struct ath6kl_vif *vif,
				     const u8 *buf, size_t len,
				     unsigned int freq)
{
	struct ath6kl *ar = vif->ar;
	const u8 *pos;
	u8 *p2p;
	int p2p_len;
	int ret;
	const struct ieee80211_mgmt *mgmt;

	mgmt = (const struct ieee80211_mgmt *) buf;

	/* Include P2P IE(s) from the frame generated in user space. */

	p2p = kmalloc(len, GFP_KERNEL);
	if (p2p == NULL)
		return -ENOMEM;
	p2p_len = 0;

	pos = mgmt->u.probe_resp.variable;
	while (pos + 1 < buf + len) {
		if (pos + 2 + pos[1] > buf + len)
			break;
		if (ath6kl_is_p2p_ie(pos)) {
			memcpy(p2p + p2p_len, pos, 2 + pos[1]);
			p2p_len += 2 + pos[1];
		}
		pos += 2 + pos[1];
	}

	ret = ath6kl_wmi_send_probe_response_cmd(ar->wmi, vif->fw_vif_idx, freq,
						 mgmt->da, p2p, p2p_len);
	kfree(p2p);
	return ret;
}

static bool ath6kl_mgmt_powersave_ap(struct ath6kl_vif *vif,
				     u32 id,
				     u32 freq,
				     u32 wait,
				     const u8 *buf,
				     size_t len,
				     bool *more_data,
				     bool no_cck)
{
	struct ieee80211_mgmt *mgmt;
	struct ath6kl_sta *conn;
	bool is_psq_empty = false;
	struct ath6kl_mgmt_buff *mgmt_buf;
	size_t mgmt_buf_size;
	struct ath6kl *ar = vif->ar;

	mgmt = (struct ieee80211_mgmt *) buf;
	if (is_multicast_ether_addr(mgmt->da))
		return false;

	conn = ath6kl_find_sta(vif, mgmt->da);
	if (!conn)
		return false;

	if (conn->sta_flags & STA_PS_SLEEP) {
		if (!(conn->sta_flags & STA_PS_POLLED)) {
			/* Queue the frames if the STA is sleeping */
			mgmt_buf_size = len + sizeof(struct ath6kl_mgmt_buff);
			mgmt_buf = kmalloc(mgmt_buf_size, GFP_KERNEL);
			if (!mgmt_buf)
				return false;

			INIT_LIST_HEAD(&mgmt_buf->list);
			mgmt_buf->id = id;
			mgmt_buf->freq = freq;
			mgmt_buf->wait = wait;
			mgmt_buf->len = len;
			mgmt_buf->no_cck = no_cck;
			memcpy(mgmt_buf->buf, buf, len);
			spin_lock_bh(&conn->psq_lock);
			is_psq_empty = skb_queue_empty(&conn->psq) &&
					(conn->mgmt_psq_len == 0);
			list_add_tail(&mgmt_buf->list, &conn->mgmt_psq);
			conn->mgmt_psq_len++;
			spin_unlock_bh(&conn->psq_lock);

			/*
			 * If this is the first pkt getting queued
			 * for this STA, update the PVB for this
			 * STA.
			 */
			if (is_psq_empty)
				ath6kl_wmi_set_pvb_cmd(ar->wmi, vif->fw_vif_idx,
						       conn->aid, 1);
			return true;
		}

		/*
		 * This tx is because of a PsPoll.
		 * Determine if MoreData bit has to be set.
		 */
		spin_lock_bh(&conn->psq_lock);
		if (!skb_queue_empty(&conn->psq) || (conn->mgmt_psq_len != 0))
			*more_data = true;
		spin_unlock_bh(&conn->psq_lock);
	}

	return false;
}

/* Check if SSID length is greater than DIRECT- */
static bool ath6kl_is_p2p_go_ssid(const u8 *buf, size_t len)
{
	const struct ieee80211_mgmt *mgmt;
	mgmt = (const struct ieee80211_mgmt *) buf;

	/* variable[1] contains the SSID tag length */
	if (buf + len >= &mgmt->u.probe_resp.variable[1] &&
	    (mgmt->u.probe_resp.variable[1] > P2P_WILDCARD_SSID_LEN)) {
		return true;
	}

	return false;
}

static int ath6kl_mgmt_tx(struct wiphy *wiphy, struct net_device *dev,
			  struct ieee80211_channel *chan, bool offchan,
			  enum nl80211_channel_type channel_type,
			  bool channel_type_valid, unsigned int wait,
			  const u8 *buf, size_t len, bool no_cck,
			  bool dont_wait_for_ack, u64 *cookie)
{
	struct ath6kl *ar = ath6kl_priv(dev);
	struct ath6kl_vif *vif = netdev_priv(dev);
	u32 id;
	const struct ieee80211_mgmt *mgmt;
	bool more_data, queued;

	mgmt = (const struct ieee80211_mgmt *) buf;
	if (vif->nw_type == AP_NETWORK && test_bit(CONNECTED, &vif->flags) &&
	    ieee80211_is_probe_resp(mgmt->frame_control) &&
	    ath6kl_is_p2p_go_ssid(buf, len)) {
		/*
		 * Send Probe Response frame in GO mode using a separate WMI
		 * command to allow the target to fill in the generic IEs.
		 */
		*cookie = 0; /* TX status not supported */
		return ath6kl_send_go_probe_resp(vif, buf, len,
						 chan->center_freq);
	}

	id = vif->send_action_id++;
	if (id == 0) {
		/*
		 * 0 is a reserved value in the WMI command and shall not be
		 * used for the command.
		 */
		id = vif->send_action_id++;
	}

	*cookie = id;

	/* AP mode Power saving processing */
	if (vif->nw_type == AP_NETWORK) {
		queued = ath6kl_mgmt_powersave_ap(vif,
					id, chan->center_freq,
					wait, buf,
					len, &more_data, no_cck);
		if (queued)
			return 0;
	}

	return ath6kl_wmi_send_mgmt_cmd(ar->wmi, vif->fw_vif_idx, id,
					chan->center_freq, wait,
					buf, len, no_cck);
}

static void ath6kl_mgmt_frame_register(struct wiphy *wiphy,
				       struct net_device *dev,
				       u16 frame_type, bool reg)
{
	struct ath6kl_vif *vif = netdev_priv(dev);

	ath6kl_dbg(ATH6KL_DBG_WLAN_CFG, "%s: frame_type=0x%x reg=%d\n",
		   __func__, frame_type, reg);
	if (frame_type == IEEE80211_STYPE_PROBE_REQ) {
		/*
		 * Note: This notification callback is not allowed to sleep, so
		 * we cannot send WMI_PROBE_REQ_REPORT_CMD here. Instead, we
		 * hardcode target to report Probe Request frames all the time.
		 */
		vif->probe_req_report = reg;
	}
}

static int ath6kl_cfg80211_sscan_start(struct wiphy *wiphy,
			struct net_device *dev,
			struct cfg80211_sched_scan_request *request)
{
	struct ath6kl *ar = ath6kl_priv(dev);
	struct ath6kl_vif *vif = netdev_priv(dev);
	u16 interval;
	int ret;

	if (ar->state != ATH6KL_STATE_ON)
		return -EIO;

	if (vif->sme_state != SME_DISCONNECTED)
		return -EBUSY;

	/* The FW currently can't support multi-vif WoW properly. */
	if (ar->num_vif > 1)
		return -EIO;

	ath6kl_cfg80211_scan_complete_event(vif, true);

	ret = ath6kl_set_probed_ssids(ar, vif, request->ssids,
				      request->n_ssids,
				      request->match_sets,
				      request->n_match_sets);
	if (ret < 0)
		return ret;

	if (!request->n_match_sets) {
		ret = ath6kl_wmi_bssfilter_cmd(ar->wmi, vif->fw_vif_idx,
					       ALL_BSS_FILTER, 0);
		if (ret < 0)
			return ret;
	} else {
		 ret = ath6kl_wmi_bssfilter_cmd(ar->wmi, vif->fw_vif_idx,
						MATCHED_SSID_FILTER, 0);
		if (ret < 0)
			return ret;
	}

	/* fw uses seconds, also make sure that it's >0 */
	interval = max_t(u16, 1, request->interval / 1000);

	ath6kl_wmi_scanparams_cmd(ar->wmi, vif->fw_vif_idx,
				  interval, interval,
				  vif->bg_scan_period, 0, 0, 0, 3, 0, 0, 0);

	ret = ath6kl_wmi_set_wow_mode_cmd(ar->wmi, vif->fw_vif_idx,
					  ATH6KL_WOW_MODE_ENABLE,
					  WOW_FILTER_SSID,
					  WOW_HOST_REQ_DELAY);
	if (ret) {
		ath6kl_warn("Failed to enable wow with ssid filter: %d\n", ret);
		return ret;
	}

	/* this also clears IE in fw if it's not set */
	ret = ath6kl_wmi_set_appie_cmd(ar->wmi, vif->fw_vif_idx,
				       WMI_FRAME_PROBE_REQ,
				       request->ie, request->ie_len);
	if (ret) {
		ath6kl_warn("Failed to set probe request IE for scheduled scan: %d\n",
			    ret);
		return ret;
	}

	ret = ath6kl_wmi_set_host_sleep_mode_cmd(ar->wmi, vif->fw_vif_idx,
						 ATH6KL_HOST_MODE_ASLEEP);
	if (ret) {
		ath6kl_warn("Failed to enable host sleep mode for sched scan: %d\n",
			    ret);
		return ret;
	}

	ar->state = ATH6KL_STATE_SCHED_SCAN;

	return ret;
}

static int ath6kl_cfg80211_sscan_stop(struct wiphy *wiphy,
				      struct net_device *dev)
{
	struct ath6kl_vif *vif = netdev_priv(dev);
	bool stopped;

	stopped = __ath6kl_cfg80211_sscan_stop(vif);

	if (!stopped)
		return -EIO;

	return 0;
}

static int ath6kl_cfg80211_set_bitrate(struct wiphy *wiphy,
				       struct net_device *dev,
				       const u8 *addr,
				       const struct cfg80211_bitrate_mask *mask)
{
	struct ath6kl *ar = ath6kl_priv(dev);
	struct ath6kl_vif *vif = netdev_priv(dev);

	return ath6kl_wmi_set_bitrate_mask(ar->wmi, vif->fw_vif_idx,
					   mask);
}

static const struct ieee80211_txrx_stypes
ath6kl_mgmt_stypes[NUM_NL80211_IFTYPES] = {
	[NL80211_IFTYPE_STATION] = {
		.tx = BIT(IEEE80211_STYPE_ACTION >> 4) |
		BIT(IEEE80211_STYPE_PROBE_RESP >> 4),
		.rx = BIT(IEEE80211_STYPE_ACTION >> 4) |
		BIT(IEEE80211_STYPE_PROBE_REQ >> 4)
	},
	[NL80211_IFTYPE_AP] = {
		.tx = BIT(IEEE80211_STYPE_ACTION >> 4) |
		BIT(IEEE80211_STYPE_PROBE_RESP >> 4),
		.rx = BIT(IEEE80211_STYPE_ACTION >> 4) |
		BIT(IEEE80211_STYPE_PROBE_REQ >> 4)
	},
	[NL80211_IFTYPE_P2P_CLIENT] = {
		.tx = BIT(IEEE80211_STYPE_ACTION >> 4) |
		BIT(IEEE80211_STYPE_PROBE_RESP >> 4),
		.rx = BIT(IEEE80211_STYPE_ACTION >> 4) |
		BIT(IEEE80211_STYPE_PROBE_REQ >> 4)
	},
	[NL80211_IFTYPE_P2P_GO] = {
		.tx = BIT(IEEE80211_STYPE_ACTION >> 4) |
		BIT(IEEE80211_STYPE_PROBE_RESP >> 4),
		.rx = BIT(IEEE80211_STYPE_ACTION >> 4) |
		BIT(IEEE80211_STYPE_PROBE_REQ >> 4)
	},
};

static struct cfg80211_ops ath6kl_cfg80211_ops = {
	.add_virtual_intf = ath6kl_cfg80211_add_iface,
	.del_virtual_intf = ath6kl_cfg80211_del_iface,
	.change_virtual_intf = ath6kl_cfg80211_change_iface,
	.scan = ath6kl_cfg80211_scan,
	.connect = ath6kl_cfg80211_connect,
	.disconnect = ath6kl_cfg80211_disconnect,
	.add_key = ath6kl_cfg80211_add_key,
	.get_key = ath6kl_cfg80211_get_key,
	.del_key = ath6kl_cfg80211_del_key,
	.set_default_key = ath6kl_cfg80211_set_default_key,
	.set_wiphy_params = ath6kl_cfg80211_set_wiphy_params,
	.set_tx_power = ath6kl_cfg80211_set_txpower,
	.get_tx_power = ath6kl_cfg80211_get_txpower,
	.set_power_mgmt = ath6kl_cfg80211_set_power_mgmt,
	.join_ibss = ath6kl_cfg80211_join_ibss,
	.leave_ibss = ath6kl_cfg80211_leave_ibss,
	.get_station = ath6kl_get_station,
	.set_pmksa = ath6kl_set_pmksa,
	.del_pmksa = ath6kl_del_pmksa,
	.flush_pmksa = ath6kl_flush_pmksa,
	CFG80211_TESTMODE_CMD(ath6kl_tm_cmd)
#ifdef CONFIG_PM
	.suspend = __ath6kl_cfg80211_suspend,
	.resume = __ath6kl_cfg80211_resume,
#endif
	.start_ap = ath6kl_start_ap,
	.change_beacon = ath6kl_change_beacon,
	.stop_ap = ath6kl_stop_ap,
	.del_station = ath6kl_del_station,
	.change_station = ath6kl_change_station,
	.remain_on_channel = ath6kl_remain_on_channel,
	.cancel_remain_on_channel = ath6kl_cancel_remain_on_channel,
	.mgmt_tx = ath6kl_mgmt_tx,
	.mgmt_frame_register = ath6kl_mgmt_frame_register,
	.sched_scan_start = ath6kl_cfg80211_sscan_start,
	.sched_scan_stop = ath6kl_cfg80211_sscan_stop,
	.set_bitrate_mask = ath6kl_cfg80211_set_bitrate,
};

void ath6kl_cfg80211_stop(struct ath6kl_vif *vif)
{
	ath6kl_cfg80211_sscan_disable(vif);

	switch (vif->sme_state) {
	case SME_DISCONNECTED:
		break;
	case SME_CONNECTING:
		cfg80211_connect_result(vif->ndev, vif->bssid, NULL, 0,
					NULL, 0,
					WLAN_STATUS_UNSPECIFIED_FAILURE,
					GFP_KERNEL);
		break;
	case SME_CONNECTED:
		cfg80211_disconnected(vif->ndev, 0, NULL, 0, GFP_KERNEL);
		break;
	}

	if (test_bit(CONNECTED, &vif->flags) ||
	    test_bit(CONNECT_PEND, &vif->flags))
		ath6kl_wmi_disconnect_cmd(vif->ar->wmi, vif->fw_vif_idx);

	vif->sme_state = SME_DISCONNECTED;
	clear_bit(CONNECTED, &vif->flags);
	clear_bit(CONNECT_PEND, &vif->flags);

	/* disable scanning */
	if (ath6kl_wmi_scanparams_cmd(vif->ar->wmi, vif->fw_vif_idx, 0xFFFF,
				      0, 0, 0, 0, 0, 0, 0, 0, 0) != 0)
		ath6kl_warn("failed to disable scan during stop\n");

	ath6kl_cfg80211_scan_complete_event(vif, true);
}

void ath6kl_cfg80211_stop_all(struct ath6kl *ar)
{
	struct ath6kl_vif *vif;

	vif = ath6kl_vif_first(ar);
	if (!vif) {
		/* save the current power mode before enabling power save */
		ar->wmi->saved_pwr_mode = ar->wmi->pwr_mode;

		if (ath6kl_wmi_powermode_cmd(ar->wmi, 0, REC_POWER) != 0)
			ath6kl_warn("ath6kl_deep_sleep_enable: wmi_powermode_cmd failed\n");
		return;
	}

	/*
	 * FIXME: we should take ar->list_lock to protect changes in the
	 * vif_list, but that's not trivial to do as ath6kl_cfg80211_stop()
	 * sleeps.
	 */
	list_for_each_entry(vif, &ar->vif_list, list)
		ath6kl_cfg80211_stop(vif);
}

static int ath6kl_cfg80211_vif_init(struct ath6kl_vif *vif)
{
	vif->aggr_cntxt = aggr_init(vif);
	if (!vif->aggr_cntxt) {
		ath6kl_err("failed to initialize aggr\n");
		return -ENOMEM;
	}

	setup_timer(&vif->disconnect_timer, disconnect_timer_handler,
		    (unsigned long) vif->ndev);
	setup_timer(&vif->sched_scan_timer, ath6kl_wmi_sscan_timer,
		    (unsigned long) vif);

	set_bit(WMM_ENABLED, &vif->flags);
	spin_lock_init(&vif->if_lock);

	INIT_LIST_HEAD(&vif->mc_filter);

	return 0;
}

void ath6kl_cfg80211_vif_cleanup(struct ath6kl_vif *vif)
{
	struct ath6kl *ar = vif->ar;
	struct ath6kl_mc_filter *mc_filter, *tmp;

	aggr_module_destroy(vif->aggr_cntxt);

	ar->avail_idx_map |= BIT(vif->fw_vif_idx);

	if (vif->nw_type == ADHOC_NETWORK)
		ar->ibss_if_active = false;

	list_for_each_entry_safe(mc_filter, tmp, &vif->mc_filter, list) {
		list_del(&mc_filter->list);
		kfree(mc_filter);
	}

	unregister_netdevice(vif->ndev);

	ar->num_vif--;
}

struct net_device *ath6kl_interface_add(struct ath6kl *ar, char *name,
					enum nl80211_iftype type, u8 fw_vif_idx,
					u8 nw_type)
{
	struct net_device *ndev;
	struct ath6kl_vif *vif;

	ndev = alloc_netdev(sizeof(*vif), name, ether_setup);
	if (!ndev)
		return NULL;

	vif = netdev_priv(ndev);
	ndev->ieee80211_ptr = &vif->wdev;
	vif->wdev.wiphy = ar->wiphy;
	vif->ar = ar;
	vif->ndev = ndev;
	SET_NETDEV_DEV(ndev, wiphy_dev(vif->wdev.wiphy));
	vif->wdev.netdev = ndev;
	vif->wdev.iftype = type;
	vif->fw_vif_idx = fw_vif_idx;
	vif->nw_type = nw_type;
	vif->next_mode = nw_type;
	vif->listen_intvl_t = ATH6KL_DEFAULT_LISTEN_INTVAL;
	vif->bmiss_time_t = ATH6KL_DEFAULT_BMISS_TIME;
	vif->bg_scan_period = 0;
	vif->htcap[IEEE80211_BAND_2GHZ].ht_enable = true;
	vif->htcap[IEEE80211_BAND_5GHZ].ht_enable = true;

	memcpy(ndev->dev_addr, ar->mac_addr, ETH_ALEN);
	if (fw_vif_idx != 0)
		ndev->dev_addr[0] = (ndev->dev_addr[0] ^ (1 << fw_vif_idx)) |
				     0x2;

	init_netdev(ndev);

	ath6kl_init_control_info(vif);

	if (ath6kl_cfg80211_vif_init(vif))
		goto err;

	if (register_netdevice(ndev))
		goto err;

	ar->avail_idx_map &= ~BIT(fw_vif_idx);
	vif->sme_state = SME_DISCONNECTED;
	set_bit(WLAN_ENABLED, &vif->flags);
	ar->wlan_pwr_state = WLAN_POWER_STATE_ON;
	set_bit(NETDEV_REGISTERED, &vif->flags);

	if (type == NL80211_IFTYPE_ADHOC)
		ar->ibss_if_active = true;

	spin_lock_bh(&ar->list_lock);
	list_add_tail(&vif->list, &ar->vif_list);
	spin_unlock_bh(&ar->list_lock);

	return ndev;

err:
	aggr_module_destroy(vif->aggr_cntxt);
	free_netdev(ndev);
	return NULL;
}

int ath6kl_cfg80211_init(struct ath6kl *ar)
{
	struct wiphy *wiphy = ar->wiphy;
	bool band_2gig = false, band_5gig = false, ht = false;
	int ret;

	wiphy->mgmt_stypes = ath6kl_mgmt_stypes;

	wiphy->max_remain_on_channel_duration = 5000;

	/* set device pointer for wiphy */
	set_wiphy_dev(wiphy, ar->dev);

	wiphy->interface_modes = BIT(NL80211_IFTYPE_STATION) |
				 BIT(NL80211_IFTYPE_ADHOC) |
				 BIT(NL80211_IFTYPE_AP);
	if (ar->p2p) {
		wiphy->interface_modes |= BIT(NL80211_IFTYPE_P2P_GO) |
					  BIT(NL80211_IFTYPE_P2P_CLIENT);
	}

	/* max num of ssids that can be probed during scanning */
	wiphy->max_scan_ssids = MAX_PROBED_SSIDS;

	/* max num of ssids that can be matched after scan */
	if (test_bit(ATH6KL_FW_CAPABILITY_SCHED_SCAN_MATCH_LIST,
		     ar->fw_capabilities))
		wiphy->max_match_sets = MAX_PROBED_SSIDS;

	wiphy->max_scan_ie_len = 1000; /* FIX: what is correct limit? */
	switch (ar->hw.cap) {
	case WMI_11AN_CAP:
		ht = true;
	case WMI_11A_CAP:
		band_5gig = true;
		break;
	case WMI_11GN_CAP:
		ht = true;
	case WMI_11G_CAP:
		band_2gig = true;
		break;
	case WMI_11AGN_CAP:
		ht = true;
	case WMI_11AG_CAP:
		band_2gig = true;
		band_5gig = true;
		break;
	default:
		ath6kl_err("invalid phy capability!\n");
		return -EINVAL;
	}

	/*
	 * Even if the fw has HT support, advertise HT cap only when
	 * the firmware has support to override RSN capability, otherwise
	 * 4-way handshake would fail.
	 */
	if (!(ht &&
	      test_bit(ATH6KL_FW_CAPABILITY_RSN_CAP_OVERRIDE,
		       ar->fw_capabilities))) {
		ath6kl_band_2ghz.ht_cap.cap = 0;
		ath6kl_band_2ghz.ht_cap.ht_supported = false;
		ath6kl_band_5ghz.ht_cap.cap = 0;
		ath6kl_band_5ghz.ht_cap.ht_supported = false;
	}

	if (ar->hw.flags & ATH6KL_HW_FLAG_64BIT_RATES) {
		ath6kl_band_2ghz.ht_cap.mcs.rx_mask[0] = 0xff;
		ath6kl_band_5ghz.ht_cap.mcs.rx_mask[0] = 0xff;
		ath6kl_band_2ghz.ht_cap.mcs.rx_mask[1] = 0xff;
		ath6kl_band_5ghz.ht_cap.mcs.rx_mask[1] = 0xff;
	} else {
		ath6kl_band_2ghz.ht_cap.mcs.rx_mask[0] = 0xff;
		ath6kl_band_5ghz.ht_cap.mcs.rx_mask[0] = 0xff;
	}

	if (band_2gig)
		wiphy->bands[IEEE80211_BAND_2GHZ] = &ath6kl_band_2ghz;
	if (band_5gig)
		wiphy->bands[IEEE80211_BAND_5GHZ] = &ath6kl_band_5ghz;

	wiphy->signal_type = CFG80211_SIGNAL_TYPE_MBM;

	wiphy->cipher_suites = cipher_suites;
	wiphy->n_cipher_suites = ARRAY_SIZE(cipher_suites);

#ifdef CONFIG_PM
	wiphy->wowlan.flags = WIPHY_WOWLAN_MAGIC_PKT |
			      WIPHY_WOWLAN_DISCONNECT |
			      WIPHY_WOWLAN_GTK_REKEY_FAILURE  |
			      WIPHY_WOWLAN_SUPPORTS_GTK_REKEY |
			      WIPHY_WOWLAN_EAP_IDENTITY_REQ   |
			      WIPHY_WOWLAN_4WAY_HANDSHAKE;
	wiphy->wowlan.n_patterns = WOW_MAX_FILTERS_PER_LIST;
	wiphy->wowlan.pattern_min_len = 1;
	wiphy->wowlan.pattern_max_len = WOW_PATTERN_SIZE;
#endif

	wiphy->max_sched_scan_ssids = MAX_PROBED_SSIDS;

	ar->wiphy->flags |= WIPHY_FLAG_SUPPORTS_FW_ROAM |
			    WIPHY_FLAG_HAVE_AP_SME |
			    WIPHY_FLAG_HAS_REMAIN_ON_CHANNEL |
			    WIPHY_FLAG_AP_PROBE_RESP_OFFLOAD;

	if (test_bit(ATH6KL_FW_CAPABILITY_SCHED_SCAN, ar->fw_capabilities))
		ar->wiphy->flags |= WIPHY_FLAG_SUPPORTS_SCHED_SCAN;

	if (test_bit(ATH6KL_FW_CAPABILITY_INACTIVITY_TIMEOUT,
		     ar->fw_capabilities))
		ar->wiphy->features = NL80211_FEATURE_INACTIVITY_TIMER;

	ar->wiphy->probe_resp_offload =
		NL80211_PROBE_RESP_OFFLOAD_SUPPORT_WPS |
		NL80211_PROBE_RESP_OFFLOAD_SUPPORT_WPS2 |
		NL80211_PROBE_RESP_OFFLOAD_SUPPORT_P2P;

	ret = wiphy_register(wiphy);
	if (ret < 0) {
		ath6kl_err("couldn't register wiphy device\n");
		return ret;
	}

	ar->wiphy_registered = true;

	return 0;
}

void ath6kl_cfg80211_cleanup(struct ath6kl *ar)
{
	wiphy_unregister(ar->wiphy);

	ar->wiphy_registered = false;
}

struct ath6kl *ath6kl_cfg80211_create(void)
{
	struct ath6kl *ar;
	struct wiphy *wiphy;

	/* create a new wiphy for use with cfg80211 */
	wiphy = wiphy_new(&ath6kl_cfg80211_ops, sizeof(struct ath6kl));

	if (!wiphy) {
		ath6kl_err("couldn't allocate wiphy device\n");
		return NULL;
	}

	ar = wiphy_priv(wiphy);
	ar->wiphy = wiphy;

	return ar;
}

/* Note: ar variable must not be accessed after calling this! */
void ath6kl_cfg80211_destroy(struct ath6kl *ar)
{
	int i;

	for (i = 0; i < AP_MAX_NUM_STA; i++)
		kfree(ar->sta_list[i].aggr_conn);

	wiphy_free(ar->wiphy);
}
<|MERGE_RESOLUTION|>--- conflicted
+++ resolved
@@ -895,15 +895,9 @@
 {
 	u8 i, j, index_to_add, ssid_found = false;
 	struct ath6kl_cfg80211_match_probe_ssid ssid_list[MAX_PROBED_SSIDS];
-<<<<<<< HEAD
 
 	memset(ssid_list, 0, sizeof(ssid_list));
 
-=======
-
-	memset(ssid_list, 0, sizeof(ssid_list));
-
->>>>>>> 2f8684ce
 	if (n_ssids > MAX_PROBED_SSIDS ||
 	    n_match_ssid > MAX_PROBED_SSIDS)
 		return -EINVAL;
