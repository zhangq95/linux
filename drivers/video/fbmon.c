/*
 * linux/drivers/video/fbmon.c
 *
 * Copyright (C) 2002 James Simmons <jsimmons@users.sf.net>
 *
 * Credits:
 *
 * The EDID Parser is a conglomeration from the following sources:
 *
 *   1. SciTech SNAP Graphics Architecture
 *      Copyright (C) 1991-2002 SciTech Software, Inc. All rights reserved.
 *
 *   2. XFree86 4.3.0, interpret_edid.c
 *      Copyright 1998 by Egbert Eich <Egbert.Eich@Physik.TU-Darmstadt.DE>
 *
 *   3. John Fremlin <vii@users.sourceforge.net> and
 *      Ani Joshi <ajoshi@unixbox.com>
 *
 * Generalized Timing Formula is derived from:
 *
 *      GTF Spreadsheet by Andy Morrish (1/5/97)
 *      available at http://www.vesa.org
 *
 * This file is subject to the terms and conditions of the GNU General Public
 * License.  See the file COPYING in the main directory of this archive
 * for more details.
 *
 */
#include <linux/fb.h>
#include <linux/module.h>
#include <linux/pci.h>
#include <linux/slab.h>
#include <video/edid.h>
#include <video/of_videomode.h>
#include <video/videomode.h>
#ifdef CONFIG_PPC_OF
#include <asm/prom.h>
#include <asm/pci-bridge.h>
#endif
#include "edid.h"

/*
 * EDID parser
 */

#undef DEBUG  /* define this for verbose EDID parsing output */

#ifdef DEBUG
#define DPRINTK(fmt, args...) printk(fmt,## args)
#else
#define DPRINTK(fmt, args...)
#endif

#define FBMON_FIX_HEADER  1
#define FBMON_FIX_INPUT   2
#define FBMON_FIX_TIMINGS 3

#ifdef CONFIG_FB_MODE_HELPERS
struct broken_edid {
	u8  manufacturer[4];
	u32 model;
	u32 fix;
};

static const struct broken_edid brokendb[] = {
	/* DEC FR-PCXAV-YZ */
	{
		.manufacturer = "DEC",
		.model        = 0x073a,
		.fix          = FBMON_FIX_HEADER,
	},
	/* ViewSonic PF775a */
	{
		.manufacturer = "VSC",
		.model        = 0x5a44,
		.fix          = FBMON_FIX_INPUT,
	},
	/* Sharp UXGA? */
	{
		.manufacturer = "SHP",
		.model        = 0x138e,
		.fix          = FBMON_FIX_TIMINGS,
	},
};

static const unsigned char edid_v1_header[] = { 0x00, 0xff, 0xff, 0xff,
	0xff, 0xff, 0xff, 0x00
};

static void copy_string(unsigned char *c, unsigned char *s)
{
  int i;
  c = c + 5;
  for (i = 0; (i < 13 && *c != 0x0A); i++)
    *(s++) = *(c++);
  *s = 0;
  while (i-- && (*--s == 0x20)) *s = 0;
}

static int edid_is_serial_block(unsigned char *block)
{
	if ((block[0] == 0x00) && (block[1] == 0x00) &&
	    (block[2] == 0x00) && (block[3] == 0xff) &&
	    (block[4] == 0x00))
		return 1;
	else
		return 0;
}

static int edid_is_ascii_block(unsigned char *block)
{
	if ((block[0] == 0x00) && (block[1] == 0x00) &&
	    (block[2] == 0x00) && (block[3] == 0xfe) &&
	    (block[4] == 0x00))
		return 1;
	else
		return 0;
}

static int edid_is_limits_block(unsigned char *block)
{
	if ((block[0] == 0x00) && (block[1] == 0x00) &&
	    (block[2] == 0x00) && (block[3] == 0xfd) &&
	    (block[4] == 0x00))
		return 1;
	else
		return 0;
}

static int edid_is_monitor_block(unsigned char *block)
{
	if ((block[0] == 0x00) && (block[1] == 0x00) &&
	    (block[2] == 0x00) && (block[3] == 0xfc) &&
	    (block[4] == 0x00))
		return 1;
	else
		return 0;
}

static int edid_is_timing_block(unsigned char *block)
{
	if ((block[0] != 0x00) || (block[1] != 0x00) ||
	    (block[2] != 0x00) || (block[4] != 0x00))
		return 1;
	else
		return 0;
}

static int check_edid(unsigned char *edid)
{
	unsigned char *block = edid + ID_MANUFACTURER_NAME, manufacturer[4];
	unsigned char *b;
	u32 model;
	int i, fix = 0, ret = 0;

	manufacturer[0] = ((block[0] & 0x7c) >> 2) + '@';
	manufacturer[1] = ((block[0] & 0x03) << 3) +
		((block[1] & 0xe0) >> 5) + '@';
	manufacturer[2] = (block[1] & 0x1f) + '@';
	manufacturer[3] = 0;
	model = block[2] + (block[3] << 8);

	for (i = 0; i < ARRAY_SIZE(brokendb); i++) {
		if (!strncmp(manufacturer, brokendb[i].manufacturer, 4) &&
			brokendb[i].model == model) {
			fix = brokendb[i].fix;
			break;
		}
	}

	switch (fix) {
	case FBMON_FIX_HEADER:
		for (i = 0; i < 8; i++) {
			if (edid[i] != edid_v1_header[i]) {
				ret = fix;
				break;
			}
		}
		break;
	case FBMON_FIX_INPUT:
		b = edid + EDID_STRUCT_DISPLAY;
		/* Only if display is GTF capable will
		   the input type be reset to analog */
		if (b[4] & 0x01 && b[0] & 0x80)
			ret = fix;
		break;
	case FBMON_FIX_TIMINGS:
		b = edid + DETAILED_TIMING_DESCRIPTIONS_START;
		ret = fix;

		for (i = 0; i < 4; i++) {
			if (edid_is_limits_block(b)) {
				ret = 0;
				break;
			}

			b += DETAILED_TIMING_DESCRIPTION_SIZE;
		}

		break;
	}

	if (ret)
		printk("fbmon: The EDID Block of "
		       "Manufacturer: %s Model: 0x%x is known to "
		       "be broken,\n",  manufacturer, model);

	return ret;
}

static void fix_edid(unsigned char *edid, int fix)
{
	int i;
	unsigned char *b, csum = 0;

	switch (fix) {
	case FBMON_FIX_HEADER:
		printk("fbmon: trying a header reconstruct\n");
		memcpy(edid, edid_v1_header, 8);
		break;
	case FBMON_FIX_INPUT:
		printk("fbmon: trying to fix input type\n");
		b = edid + EDID_STRUCT_DISPLAY;
		b[0] &= ~0x80;
		edid[127] += 0x80;
		break;
	case FBMON_FIX_TIMINGS:
		printk("fbmon: trying to fix monitor timings\n");
		b = edid + DETAILED_TIMING_DESCRIPTIONS_START;
		for (i = 0; i < 4; i++) {
			if (!(edid_is_serial_block(b) ||
			      edid_is_ascii_block(b) ||
			      edid_is_monitor_block(b) ||
			      edid_is_timing_block(b))) {
				b[0] = 0x00;
				b[1] = 0x00;
				b[2] = 0x00;
				b[3] = 0xfd;
				b[4] = 0x00;
				b[5] = 60;   /* vfmin */
				b[6] = 60;   /* vfmax */
				b[7] = 30;   /* hfmin */
				b[8] = 75;   /* hfmax */
				b[9] = 17;   /* pixclock - 170 MHz*/
				b[10] = 0;   /* GTF */
				break;
			}

			b += DETAILED_TIMING_DESCRIPTION_SIZE;
		}

		for (i = 0; i < EDID_LENGTH - 1; i++)
			csum += edid[i];

		edid[127] = 256 - csum;
		break;
	}
}

static int edid_checksum(unsigned char *edid)
{
	unsigned char csum = 0, all_null = 0;
	int i, err = 0, fix = check_edid(edid);

	if (fix)
		fix_edid(edid, fix);

	for (i = 0; i < EDID_LENGTH; i++) {
		csum += edid[i];
		all_null |= edid[i];
	}

	if (csum == 0x00 && all_null) {
		/* checksum passed, everything's good */
		err = 1;
	}

	return err;
}

static int edid_check_header(unsigned char *edid)
{
	int i, err = 1, fix = check_edid(edid);

	if (fix)
		fix_edid(edid, fix);

	for (i = 0; i < 8; i++) {
		if (edid[i] != edid_v1_header[i])
			err = 0;
	}

	return err;
}

static void parse_vendor_block(unsigned char *block, struct fb_monspecs *specs)
{
	specs->manufacturer[0] = ((block[0] & 0x7c) >> 2) + '@';
	specs->manufacturer[1] = ((block[0] & 0x03) << 3) +
		((block[1] & 0xe0) >> 5) + '@';
	specs->manufacturer[2] = (block[1] & 0x1f) + '@';
	specs->manufacturer[3] = 0;
	specs->model = block[2] + (block[3] << 8);
	specs->serial = block[4] + (block[5] << 8) +
	       (block[6] << 16) + (block[7] << 24);
	specs->year = block[9] + 1990;
	specs->week = block[8];
	DPRINTK("   Manufacturer: %s\n", specs->manufacturer);
	DPRINTK("   Model: %x\n", specs->model);
	DPRINTK("   Serial#: %u\n", specs->serial);
	DPRINTK("   Year: %u Week %u\n", specs->year, specs->week);
}

static void get_dpms_capabilities(unsigned char flags,
				  struct fb_monspecs *specs)
{
	specs->dpms = 0;
	if (flags & DPMS_ACTIVE_OFF)
		specs->dpms |= FB_DPMS_ACTIVE_OFF;
	if (flags & DPMS_SUSPEND)
		specs->dpms |= FB_DPMS_SUSPEND;
	if (flags & DPMS_STANDBY)
		specs->dpms |= FB_DPMS_STANDBY;
	DPRINTK("      DPMS: Active %s, Suspend %s, Standby %s\n",
	       (flags & DPMS_ACTIVE_OFF) ? "yes" : "no",
	       (flags & DPMS_SUSPEND)    ? "yes" : "no",
	       (flags & DPMS_STANDBY)    ? "yes" : "no");
}

static void get_chroma(unsigned char *block, struct fb_monspecs *specs)
{
	int tmp;

	DPRINTK("      Chroma\n");
	/* Chromaticity data */
	tmp = ((block[5] & (3 << 6)) >> 6) | (block[0x7] << 2);
	tmp *= 1000;
	tmp += 512;
	specs->chroma.redx = tmp/1024;
	DPRINTK("         RedX:     0.%03d ", specs->chroma.redx);

	tmp = ((block[5] & (3 << 4)) >> 4) | (block[0x8] << 2);
	tmp *= 1000;
	tmp += 512;
	specs->chroma.redy = tmp/1024;
	DPRINTK("RedY:     0.%03d\n", specs->chroma.redy);

	tmp = ((block[5] & (3 << 2)) >> 2) | (block[0x9] << 2);
	tmp *= 1000;
	tmp += 512;
	specs->chroma.greenx = tmp/1024;
	DPRINTK("         GreenX:   0.%03d ", specs->chroma.greenx);

	tmp = (block[5] & 3) | (block[0xa] << 2);
	tmp *= 1000;
	tmp += 512;
	specs->chroma.greeny = tmp/1024;
	DPRINTK("GreenY:   0.%03d\n", specs->chroma.greeny);

	tmp = ((block[6] & (3 << 6)) >> 6) | (block[0xb] << 2);
	tmp *= 1000;
	tmp += 512;
	specs->chroma.bluex = tmp/1024;
	DPRINTK("         BlueX:    0.%03d ", specs->chroma.bluex);

	tmp = ((block[6] & (3 << 4)) >> 4) | (block[0xc] << 2);
	tmp *= 1000;
	tmp += 512;
	specs->chroma.bluey = tmp/1024;
	DPRINTK("BlueY:    0.%03d\n", specs->chroma.bluey);

	tmp = ((block[6] & (3 << 2)) >> 2) | (block[0xd] << 2);
	tmp *= 1000;
	tmp += 512;
	specs->chroma.whitex = tmp/1024;
	DPRINTK("         WhiteX:   0.%03d ", specs->chroma.whitex);

	tmp = (block[6] & 3) | (block[0xe] << 2);
	tmp *= 1000;
	tmp += 512;
	specs->chroma.whitey = tmp/1024;
	DPRINTK("WhiteY:   0.%03d\n", specs->chroma.whitey);
}

static void calc_mode_timings(int xres, int yres, int refresh,
			      struct fb_videomode *mode)
{
	struct fb_var_screeninfo *var;

	var = kzalloc(sizeof(struct fb_var_screeninfo), GFP_KERNEL);

	if (var) {
		var->xres = xres;
		var->yres = yres;
		fb_get_mode(FB_VSYNCTIMINGS | FB_IGNOREMON,
			    refresh, var, NULL);
		mode->xres = xres;
		mode->yres = yres;
		mode->pixclock = var->pixclock;
		mode->refresh = refresh;
		mode->left_margin = var->left_margin;
		mode->right_margin = var->right_margin;
		mode->upper_margin = var->upper_margin;
		mode->lower_margin = var->lower_margin;
		mode->hsync_len = var->hsync_len;
		mode->vsync_len = var->vsync_len;
		mode->vmode = 0;
		mode->sync = 0;
		kfree(var);
	}
}

static int get_est_timing(unsigned char *block, struct fb_videomode *mode)
{
	int num = 0;
	unsigned char c;

	c = block[0];
	if (c&0x80) {
		calc_mode_timings(720, 400, 70, &mode[num]);
		mode[num++].flag = FB_MODE_IS_CALCULATED;
		DPRINTK("      720x400@70Hz\n");
	}
	if (c&0x40) {
		calc_mode_timings(720, 400, 88, &mode[num]);
		mode[num++].flag = FB_MODE_IS_CALCULATED;
		DPRINTK("      720x400@88Hz\n");
	}
	if (c&0x20) {
		mode[num++] = vesa_modes[3];
		DPRINTK("      640x480@60Hz\n");
	}
	if (c&0x10) {
		calc_mode_timings(640, 480, 67, &mode[num]);
		mode[num++].flag = FB_MODE_IS_CALCULATED;
		DPRINTK("      640x480@67Hz\n");
	}
	if (c&0x08) {
		mode[num++] = vesa_modes[4];
		DPRINTK("      640x480@72Hz\n");
	}
	if (c&0x04) {
		mode[num++] = vesa_modes[5];
		DPRINTK("      640x480@75Hz\n");
	}
	if (c&0x02) {
		mode[num++] = vesa_modes[7];
		DPRINTK("      800x600@56Hz\n");
	}
	if (c&0x01) {
		mode[num++] = vesa_modes[8];
		DPRINTK("      800x600@60Hz\n");
	}

	c = block[1];
	if (c&0x80) {
		mode[num++] = vesa_modes[9];
		DPRINTK("      800x600@72Hz\n");
	}
	if (c&0x40) {
		mode[num++] = vesa_modes[10];
		DPRINTK("      800x600@75Hz\n");
	}
	if (c&0x20) {
		calc_mode_timings(832, 624, 75, &mode[num]);
		mode[num++].flag = FB_MODE_IS_CALCULATED;
		DPRINTK("      832x624@75Hz\n");
	}
	if (c&0x10) {
		mode[num++] = vesa_modes[12];
		DPRINTK("      1024x768@87Hz Interlaced\n");
	}
	if (c&0x08) {
		mode[num++] = vesa_modes[13];
		DPRINTK("      1024x768@60Hz\n");
	}
	if (c&0x04) {
		mode[num++] = vesa_modes[14];
		DPRINTK("      1024x768@70Hz\n");
	}
	if (c&0x02) {
		mode[num++] = vesa_modes[15];
		DPRINTK("      1024x768@75Hz\n");
	}
	if (c&0x01) {
		mode[num++] = vesa_modes[21];
		DPRINTK("      1280x1024@75Hz\n");
	}
	c = block[2];
	if (c&0x80) {
		mode[num++] = vesa_modes[17];
		DPRINTK("      1152x870@75Hz\n");
	}
	DPRINTK("      Manufacturer's mask: %x\n",c&0x7F);
	return num;
}

static int get_std_timing(unsigned char *block, struct fb_videomode *mode,
		int ver, int rev)
{
	int xres, yres = 0, refresh, ratio, i;

	xres = (block[0] + 31) * 8;
	if (xres <= 256)
		return 0;

	ratio = (block[1] & 0xc0) >> 6;
	switch (ratio) {
	case 0:
		/* in EDID 1.3 the meaning of 0 changed to 16:10 (prior 1:1) */
		if (ver < 1 || (ver == 1 && rev < 3))
			yres = xres;
		else
			yres = (xres * 10)/16;
		break;
	case 1:
		yres = (xres * 3)/4;
		break;
	case 2:
		yres = (xres * 4)/5;
		break;
	case 3:
		yres = (xres * 9)/16;
		break;
	}
	refresh = (block[1] & 0x3f) + 60;

	DPRINTK("      %dx%d@%dHz\n", xres, yres, refresh);
	for (i = 0; i < VESA_MODEDB_SIZE; i++) {
		if (vesa_modes[i].xres == xres &&
		    vesa_modes[i].yres == yres &&
		    vesa_modes[i].refresh == refresh) {
			*mode = vesa_modes[i];
			mode->flag |= FB_MODE_IS_STANDARD;
			return 1;
		}
	}
	calc_mode_timings(xres, yres, refresh, mode);
	return 1;
}

static int get_dst_timing(unsigned char *block,
			  struct fb_videomode *mode, int ver, int rev)
{
	int j, num = 0;

	for (j = 0; j < 6; j++, block += STD_TIMING_DESCRIPTION_SIZE)
		num += get_std_timing(block, &mode[num], ver, rev);

	return num;
}

static void get_detailed_timing(unsigned char *block,
				struct fb_videomode *mode)
{
	mode->xres = H_ACTIVE;
	mode->yres = V_ACTIVE;
	mode->pixclock = PIXEL_CLOCK;
	mode->pixclock /= 1000;
	mode->pixclock = KHZ2PICOS(mode->pixclock);
	mode->right_margin = H_SYNC_OFFSET;
	mode->left_margin = (H_ACTIVE + H_BLANKING) -
		(H_ACTIVE + H_SYNC_OFFSET + H_SYNC_WIDTH);
	mode->upper_margin = V_BLANKING - V_SYNC_OFFSET -
		V_SYNC_WIDTH;
	mode->lower_margin = V_SYNC_OFFSET;
	mode->hsync_len = H_SYNC_WIDTH;
	mode->vsync_len = V_SYNC_WIDTH;
	if (HSYNC_POSITIVE)
		mode->sync |= FB_SYNC_HOR_HIGH_ACT;
	if (VSYNC_POSITIVE)
		mode->sync |= FB_SYNC_VERT_HIGH_ACT;
	mode->refresh = PIXEL_CLOCK/((H_ACTIVE + H_BLANKING) *
				     (V_ACTIVE + V_BLANKING));
	if (INTERLACED) {
		mode->yres *= 2;
		mode->upper_margin *= 2;
		mode->lower_margin *= 2;
		mode->vsync_len *= 2;
		mode->vmode |= FB_VMODE_INTERLACED;
	}
	mode->flag = FB_MODE_IS_DETAILED;

	DPRINTK("      %d MHz ",  PIXEL_CLOCK/1000000);
	DPRINTK("%d %d %d %d ", H_ACTIVE, H_ACTIVE + H_SYNC_OFFSET,
	       H_ACTIVE + H_SYNC_OFFSET + H_SYNC_WIDTH, H_ACTIVE + H_BLANKING);
	DPRINTK("%d %d %d %d ", V_ACTIVE, V_ACTIVE + V_SYNC_OFFSET,
	       V_ACTIVE + V_SYNC_OFFSET + V_SYNC_WIDTH, V_ACTIVE + V_BLANKING);
	DPRINTK("%sHSync %sVSync\n\n", (HSYNC_POSITIVE) ? "+" : "-",
	       (VSYNC_POSITIVE) ? "+" : "-");
}

/**
 * fb_create_modedb - create video mode database
 * @edid: EDID data
 * @dbsize: database size
 *
 * RETURNS: struct fb_videomode, @dbsize contains length of database
 *
 * DESCRIPTION:
 * This function builds a mode database using the contents of the EDID
 * data
 */
static struct fb_videomode *fb_create_modedb(unsigned char *edid, int *dbsize)
{
	struct fb_videomode *mode, *m;
	unsigned char *block;
	int num = 0, i, first = 1;
	int ver, rev;

	ver = edid[EDID_STRUCT_VERSION];
	rev = edid[EDID_STRUCT_REVISION];

	mode = kzalloc(50 * sizeof(struct fb_videomode), GFP_KERNEL);
	if (mode == NULL)
		return NULL;

	if (edid == NULL || !edid_checksum(edid) ||
	    !edid_check_header(edid)) {
		kfree(mode);
		return NULL;
	}

	*dbsize = 0;

	DPRINTK("   Detailed Timings\n");
	block = edid + DETAILED_TIMING_DESCRIPTIONS_START;
	for (i = 0; i < 4; i++, block+= DETAILED_TIMING_DESCRIPTION_SIZE) {
		if (!(block[0] == 0x00 && block[1] == 0x00)) {
			get_detailed_timing(block, &mode[num]);
			if (first) {
			        mode[num].flag |= FB_MODE_IS_FIRST;
				first = 0;
			}
			num++;
		}
	}

	DPRINTK("   Supported VESA Modes\n");
	block = edid + ESTABLISHED_TIMING_1;
	num += get_est_timing(block, &mode[num]);

	DPRINTK("   Standard Timings\n");
	block = edid + STD_TIMING_DESCRIPTIONS_START;
	for (i = 0; i < STD_TIMING; i++, block += STD_TIMING_DESCRIPTION_SIZE)
		num += get_std_timing(block, &mode[num], ver, rev);

	block = edid + DETAILED_TIMING_DESCRIPTIONS_START;
	for (i = 0; i < 4; i++, block+= DETAILED_TIMING_DESCRIPTION_SIZE) {
		if (block[0] == 0x00 && block[1] == 0x00 && block[3] == 0xfa)
			num += get_dst_timing(block + 5, &mode[num], ver, rev);
	}

	/* Yikes, EDID data is totally useless */
	if (!num) {
		kfree(mode);
		return NULL;
	}

	*dbsize = num;
	m = kmalloc(num * sizeof(struct fb_videomode), GFP_KERNEL);
	if (!m)
		return mode;
	memmove(m, mode, num * sizeof(struct fb_videomode));
	kfree(mode);
	return m;
}

/**
 * fb_destroy_modedb - destroys mode database
 * @modedb: mode database to destroy
 *
 * DESCRIPTION:
 * Destroy mode database created by fb_create_modedb
 */
void fb_destroy_modedb(struct fb_videomode *modedb)
{
	kfree(modedb);
}

static int fb_get_monitor_limits(unsigned char *edid, struct fb_monspecs *specs)
{
	int i, retval = 1;
	unsigned char *block;

	block = edid + DETAILED_TIMING_DESCRIPTIONS_START;

	DPRINTK("      Monitor Operating Limits: ");

	for (i = 0; i < 4; i++, block += DETAILED_TIMING_DESCRIPTION_SIZE) {
		if (edid_is_limits_block(block)) {
			specs->hfmin = H_MIN_RATE * 1000;
			specs->hfmax = H_MAX_RATE * 1000;
			specs->vfmin = V_MIN_RATE;
			specs->vfmax = V_MAX_RATE;
			specs->dclkmax = MAX_PIXEL_CLOCK * 1000000;
			specs->gtf = (GTF_SUPPORT) ? 1 : 0;
			retval = 0;
			DPRINTK("From EDID\n");
			break;
		}
	}

	/* estimate monitor limits based on modes supported */
	if (retval) {
		struct fb_videomode *modes, *mode;
		int num_modes, hz, hscan, pixclock;
		int vtotal, htotal;

		modes = fb_create_modedb(edid, &num_modes);
		if (!modes) {
			DPRINTK("None Available\n");
			return 1;
		}

		retval = 0;
		for (i = 0; i < num_modes; i++) {
			mode = &modes[i];
			pixclock = PICOS2KHZ(modes[i].pixclock) * 1000;
			htotal = mode->xres + mode->right_margin + mode->hsync_len
				+ mode->left_margin;
			vtotal = mode->yres + mode->lower_margin + mode->vsync_len
				+ mode->upper_margin;

			if (mode->vmode & FB_VMODE_INTERLACED)
				vtotal /= 2;

			if (mode->vmode & FB_VMODE_DOUBLE)
				vtotal *= 2;

			hscan = (pixclock + htotal / 2) / htotal;
			hscan = (hscan + 500) / 1000 * 1000;
			hz = (hscan + vtotal / 2) / vtotal;

			if (specs->dclkmax == 0 || specs->dclkmax < pixclock)
				specs->dclkmax = pixclock;

			if (specs->dclkmin == 0 || specs->dclkmin > pixclock)
				specs->dclkmin = pixclock;

			if (specs->hfmax == 0 || specs->hfmax < hscan)
				specs->hfmax = hscan;

			if (specs->hfmin == 0 || specs->hfmin > hscan)
				specs->hfmin = hscan;

			if (specs->vfmax == 0 || specs->vfmax < hz)
				specs->vfmax = hz;

			if (specs->vfmin == 0 || specs->vfmin > hz)
				specs->vfmin = hz;
		}
		DPRINTK("Extrapolated\n");
		fb_destroy_modedb(modes);
	}
	DPRINTK("           H: %d-%dKHz V: %d-%dHz DCLK: %dMHz\n",
		specs->hfmin/1000, specs->hfmax/1000, specs->vfmin,
		specs->vfmax, specs->dclkmax/1000000);
	return retval;
}

static void get_monspecs(unsigned char *edid, struct fb_monspecs *specs)
{
	unsigned char c, *block;

	block = edid + EDID_STRUCT_DISPLAY;

	fb_get_monitor_limits(edid, specs);

	c = block[0] & 0x80;
	specs->input = 0;
	if (c) {
		specs->input |= FB_DISP_DDI;
		DPRINTK("      Digital Display Input");
	} else {
		DPRINTK("      Analog Display Input: Input Voltage - ");
		switch ((block[0] & 0x60) >> 5) {
		case 0:
			DPRINTK("0.700V/0.300V");
			specs->input |= FB_DISP_ANA_700_300;
			break;
		case 1:
			DPRINTK("0.714V/0.286V");
			specs->input |= FB_DISP_ANA_714_286;
			break;
		case 2:
			DPRINTK("1.000V/0.400V");
			specs->input |= FB_DISP_ANA_1000_400;
			break;
		case 3:
			DPRINTK("0.700V/0.000V");
			specs->input |= FB_DISP_ANA_700_000;
			break;
		}
	}
	DPRINTK("\n      Sync: ");
	c = block[0] & 0x10;
	if (c)
		DPRINTK("      Configurable signal level\n");
	c = block[0] & 0x0f;
	specs->signal = 0;
	if (c & 0x10) {
		DPRINTK("Blank to Blank ");
		specs->signal |= FB_SIGNAL_BLANK_BLANK;
	}
	if (c & 0x08) {
		DPRINTK("Separate ");
		specs->signal |= FB_SIGNAL_SEPARATE;
	}
	if (c & 0x04) {
		DPRINTK("Composite ");
		specs->signal |= FB_SIGNAL_COMPOSITE;
	}
	if (c & 0x02) {
		DPRINTK("Sync on Green ");
		specs->signal |= FB_SIGNAL_SYNC_ON_GREEN;
	}
	if (c & 0x01) {
		DPRINTK("Serration on ");
		specs->signal |= FB_SIGNAL_SERRATION_ON;
	}
	DPRINTK("\n");
	specs->max_x = block[1];
	specs->max_y = block[2];
	DPRINTK("      Max H-size in cm: ");
	if (specs->max_x)
		DPRINTK("%d\n", specs->max_x);
	else
		DPRINTK("variable\n");
	DPRINTK("      Max V-size in cm: ");
	if (specs->max_y)
		DPRINTK("%d\n", specs->max_y);
	else
		DPRINTK("variable\n");

	c = block[3];
	specs->gamma = c+100;
	DPRINTK("      Gamma: ");
	DPRINTK("%d.%d\n", specs->gamma/100, specs->gamma % 100);

	get_dpms_capabilities(block[4], specs);

	switch ((block[4] & 0x18) >> 3) {
	case 0:
		DPRINTK("      Monochrome/Grayscale\n");
		specs->input |= FB_DISP_MONO;
		break;
	case 1:
		DPRINTK("      RGB Color Display\n");
		specs->input |= FB_DISP_RGB;
		break;
	case 2:
		DPRINTK("      Non-RGB Multicolor Display\n");
		specs->input |= FB_DISP_MULTI;
		break;
	default:
		DPRINTK("      Unknown\n");
		specs->input |= FB_DISP_UNKNOWN;
		break;
	}

	get_chroma(block, specs);

	specs->misc = 0;
	c = block[4] & 0x7;
	if (c & 0x04) {
		DPRINTK("      Default color format is primary\n");
		specs->misc |= FB_MISC_PRIM_COLOR;
	}
	if (c & 0x02) {
		DPRINTK("      First DETAILED Timing is preferred\n");
		specs->misc |= FB_MISC_1ST_DETAIL;
	}
	if (c & 0x01) {
		printk("      Display is GTF capable\n");
		specs->gtf = 1;
	}
}

int fb_parse_edid(unsigned char *edid, struct fb_var_screeninfo *var)
{
	int i;
	unsigned char *block;

	if (edid == NULL || var == NULL)
		return 1;

	if (!(edid_checksum(edid)))
		return 1;

	if (!(edid_check_header(edid)))
		return 1;

	block = edid + DETAILED_TIMING_DESCRIPTIONS_START;

	for (i = 0; i < 4; i++, block += DETAILED_TIMING_DESCRIPTION_SIZE) {
		if (edid_is_timing_block(block)) {
			var->xres = var->xres_virtual = H_ACTIVE;
			var->yres = var->yres_virtual = V_ACTIVE;
			var->height = var->width = 0;
			var->right_margin = H_SYNC_OFFSET;
			var->left_margin = (H_ACTIVE + H_BLANKING) -
				(H_ACTIVE + H_SYNC_OFFSET + H_SYNC_WIDTH);
			var->upper_margin = V_BLANKING - V_SYNC_OFFSET -
				V_SYNC_WIDTH;
			var->lower_margin = V_SYNC_OFFSET;
			var->hsync_len = H_SYNC_WIDTH;
			var->vsync_len = V_SYNC_WIDTH;
			var->pixclock = PIXEL_CLOCK;
			var->pixclock /= 1000;
			var->pixclock = KHZ2PICOS(var->pixclock);

			if (HSYNC_POSITIVE)
				var->sync |= FB_SYNC_HOR_HIGH_ACT;
			if (VSYNC_POSITIVE)
				var->sync |= FB_SYNC_VERT_HIGH_ACT;
			return 0;
		}
	}
	return 1;
}

void fb_edid_to_monspecs(unsigned char *edid, struct fb_monspecs *specs)
{
	unsigned char *block;
	int i, found = 0;

	if (edid == NULL)
		return;

	if (!(edid_checksum(edid)))
		return;

	if (!(edid_check_header(edid)))
		return;

	memset(specs, 0, sizeof(struct fb_monspecs));

	specs->version = edid[EDID_STRUCT_VERSION];
	specs->revision = edid[EDID_STRUCT_REVISION];

	DPRINTK("========================================\n");
	DPRINTK("Display Information (EDID)\n");
	DPRINTK("========================================\n");
	DPRINTK("   EDID Version %d.%d\n", (int) specs->version,
	       (int) specs->revision);

	parse_vendor_block(edid + ID_MANUFACTURER_NAME, specs);

	block = edid + DETAILED_TIMING_DESCRIPTIONS_START;
	for (i = 0; i < 4; i++, block += DETAILED_TIMING_DESCRIPTION_SIZE) {
		if (edid_is_serial_block(block)) {
			copy_string(block, specs->serial_no);
			DPRINTK("   Serial Number: %s\n", specs->serial_no);
		} else if (edid_is_ascii_block(block)) {
			copy_string(block, specs->ascii);
			DPRINTK("   ASCII Block: %s\n", specs->ascii);
		} else if (edid_is_monitor_block(block)) {
			copy_string(block, specs->monitor);
			DPRINTK("   Monitor Name: %s\n", specs->monitor);
		}
	}

	DPRINTK("   Display Characteristics:\n");
	get_monspecs(edid, specs);

	specs->modedb = fb_create_modedb(edid, &specs->modedb_len);

	/*
	 * Workaround for buggy EDIDs that sets that the first
	 * detailed timing is preferred but has not detailed
	 * timing specified
	 */
	for (i = 0; i < specs->modedb_len; i++) {
		if (specs->modedb[i].flag & FB_MODE_IS_DETAILED) {
			found = 1;
			break;
		}
	}

	if (!found)
		specs->misc &= ~FB_MISC_1ST_DETAIL;

	DPRINTK("========================================\n");
}

/**
 * fb_edid_add_monspecs() - add monitor video modes from E-EDID data
 * @edid:	128 byte array with an E-EDID block
 * @spacs:	monitor specs to be extended
 */
void fb_edid_add_monspecs(unsigned char *edid, struct fb_monspecs *specs)
{
	unsigned char *block;
	struct fb_videomode *m;
	int num = 0, i;
	u8 svd[64], edt[(128 - 4) / DETAILED_TIMING_DESCRIPTION_SIZE];
	u8 pos = 4, svd_n = 0;

	if (!edid)
		return;

	if (!edid_checksum(edid))
		return;

	if (edid[0] != 0x2 ||
	    edid[2] < 4 || edid[2] > 128 - DETAILED_TIMING_DESCRIPTION_SIZE)
		return;

	DPRINTK("  Short Video Descriptors\n");

	while (pos < edid[2]) {
		u8 len = edid[pos] & 0x1f, type = (edid[pos] >> 5) & 7;
		pr_debug("Data block %u of %u bytes\n", type, len);
		if (type == 2)
			for (i = pos; i < pos + len; i++) {
				u8 idx = edid[pos + i] & 0x7f;
				svd[svd_n++] = idx;
				pr_debug("N%sative mode #%d\n",
					 edid[pos + i] & 0x80 ? "" : "on-n", idx);
			}
		pos += len + 1;
	}

	block = edid + edid[2];

	DPRINTK("  Extended Detailed Timings\n");

	for (i = 0; i < (128 - edid[2]) / DETAILED_TIMING_DESCRIPTION_SIZE;
	     i++, block += DETAILED_TIMING_DESCRIPTION_SIZE)
		if (PIXEL_CLOCK)
			edt[num++] = block - edid;

	/* Yikes, EDID data is totally useless */
	if (!(num + svd_n))
		return;

	m = kzalloc((specs->modedb_len + num + svd_n) *
		       sizeof(struct fb_videomode), GFP_KERNEL);

	if (!m)
		return;

	memcpy(m, specs->modedb, specs->modedb_len * sizeof(struct fb_videomode));

	for (i = specs->modedb_len; i < specs->modedb_len + num; i++) {
		get_detailed_timing(edid + edt[i - specs->modedb_len], &m[i]);
		if (i == specs->modedb_len)
			m[i].flag |= FB_MODE_IS_FIRST;
		pr_debug("Adding %ux%u@%u\n", m[i].xres, m[i].yres, m[i].refresh);
	}

	for (i = specs->modedb_len + num; i < specs->modedb_len + num + svd_n; i++) {
		int idx = svd[i - specs->modedb_len - num];
		if (!idx || idx > 63) {
			pr_warning("Reserved SVD code %d\n", idx);
		} else if (idx > ARRAY_SIZE(cea_modes) || !cea_modes[idx].xres) {
			pr_warning("Unimplemented SVD code %d\n", idx);
		} else {
			memcpy(&m[i], cea_modes + idx, sizeof(m[i]));
			pr_debug("Adding SVD #%d: %ux%u@%u\n", idx,
				 m[i].xres, m[i].yres, m[i].refresh);
		}
	}

	kfree(specs->modedb);
	specs->modedb = m;
	specs->modedb_len = specs->modedb_len + num + svd_n;
}

/*
 * VESA Generalized Timing Formula (GTF)
 */

#define FLYBACK                     550
#define V_FRONTPORCH                1
#define H_OFFSET                    40
#define H_SCALEFACTOR               20
#define H_BLANKSCALE                128
#define H_GRADIENT                  600
#define C_VAL                       30
#define M_VAL                       300

struct __fb_timings {
	u32 dclk;
	u32 hfreq;
	u32 vfreq;
	u32 hactive;
	u32 vactive;
	u32 hblank;
	u32 vblank;
	u32 htotal;
	u32 vtotal;
};

/**
 * fb_get_vblank - get vertical blank time
 * @hfreq: horizontal freq
 *
 * DESCRIPTION:
 * vblank = right_margin + vsync_len + left_margin
 *
 *    given: right_margin = 1 (V_FRONTPORCH)
 *           vsync_len    = 3
 *           flyback      = 550
 *
 *                          flyback * hfreq
 *           left_margin  = --------------- - vsync_len
 *                           1000000
 */
static u32 fb_get_vblank(u32 hfreq)
{
	u32 vblank;

	vblank = (hfreq * FLYBACK)/1000;
	vblank = (vblank + 500)/1000;
	return (vblank + V_FRONTPORCH);
}

/**
 * fb_get_hblank_by_freq - get horizontal blank time given hfreq
 * @hfreq: horizontal freq
 * @xres: horizontal resolution in pixels
 *
 * DESCRIPTION:
 *
 *           xres * duty_cycle
 * hblank = ------------------
 *           100 - duty_cycle
 *
 * duty cycle = percent of htotal assigned to inactive display
 * duty cycle = C - (M/Hfreq)
 *
 * where: C = ((offset - scale factor) * blank_scale)
 *            -------------------------------------- + scale factor
 *                        256
 *        M = blank_scale * gradient
 *
 */
static u32 fb_get_hblank_by_hfreq(u32 hfreq, u32 xres)
{
	u32 c_val, m_val, duty_cycle, hblank;

	c_val = (((H_OFFSET - H_SCALEFACTOR) * H_BLANKSCALE)/256 +
		 H_SCALEFACTOR) * 1000;
	m_val = (H_BLANKSCALE * H_GRADIENT)/256;
	m_val = (m_val * 1000000)/hfreq;
	duty_cycle = c_val - m_val;
	hblank = (xres * duty_cycle)/(100000 - duty_cycle);
	return (hblank);
}

/**
 * fb_get_hblank_by_dclk - get horizontal blank time given pixelclock
 * @dclk: pixelclock in Hz
 * @xres: horizontal resolution in pixels
 *
 * DESCRIPTION:
 *
 *           xres * duty_cycle
 * hblank = ------------------
 *           100 - duty_cycle
 *
 * duty cycle = percent of htotal assigned to inactive display
 * duty cycle = C - (M * h_period)
 *
 * where: h_period = SQRT(100 - C + (0.4 * xres * M)/dclk) + C - 100
 *                   -----------------------------------------------
 *                                    2 * M
 *        M = 300;
 *        C = 30;

 */
static u32 fb_get_hblank_by_dclk(u32 dclk, u32 xres)
{
	u32 duty_cycle, h_period, hblank;

	dclk /= 1000;
	h_period = 100 - C_VAL;
	h_period *= h_period;
	h_period += (M_VAL * xres * 2 * 1000)/(5 * dclk);
	h_period *= 10000;

	h_period = int_sqrt(h_period);
	h_period -= (100 - C_VAL) * 100;
	h_period *= 1000;
	h_period /= 2 * M_VAL;

	duty_cycle = C_VAL * 1000 - (M_VAL * h_period)/100;
	hblank = (xres * duty_cycle)/(100000 - duty_cycle) + 8;
	hblank &= ~15;
	return (hblank);
}

/**
 * fb_get_hfreq - estimate hsync
 * @vfreq: vertical refresh rate
 * @yres: vertical resolution
 *
 * DESCRIPTION:
 *
 *          (yres + front_port) * vfreq * 1000000
 * hfreq = -------------------------------------
 *          (1000000 - (vfreq * FLYBACK)
 *
 */

static u32 fb_get_hfreq(u32 vfreq, u32 yres)
{
	u32 divisor, hfreq;

	divisor = (1000000 - (vfreq * FLYBACK))/1000;
	hfreq = (yres + V_FRONTPORCH) * vfreq  * 1000;
	return (hfreq/divisor);
}

static void fb_timings_vfreq(struct __fb_timings *timings)
{
	timings->hfreq = fb_get_hfreq(timings->vfreq, timings->vactive);
	timings->vblank = fb_get_vblank(timings->hfreq);
	timings->vtotal = timings->vactive + timings->vblank;
	timings->hblank = fb_get_hblank_by_hfreq(timings->hfreq,
						 timings->hactive);
	timings->htotal = timings->hactive + timings->hblank;
	timings->dclk = timings->htotal * timings->hfreq;
}

static void fb_timings_hfreq(struct __fb_timings *timings)
{
	timings->vblank = fb_get_vblank(timings->hfreq);
	timings->vtotal = timings->vactive + timings->vblank;
	timings->vfreq = timings->hfreq/timings->vtotal;
	timings->hblank = fb_get_hblank_by_hfreq(timings->hfreq,
						 timings->hactive);
	timings->htotal = timings->hactive + timings->hblank;
	timings->dclk = timings->htotal * timings->hfreq;
}

static void fb_timings_dclk(struct __fb_timings *timings)
{
	timings->hblank = fb_get_hblank_by_dclk(timings->dclk,
						timings->hactive);
	timings->htotal = timings->hactive + timings->hblank;
	timings->hfreq = timings->dclk/timings->htotal;
	timings->vblank = fb_get_vblank(timings->hfreq);
	timings->vtotal = timings->vactive + timings->vblank;
	timings->vfreq = timings->hfreq/timings->vtotal;
}

/*
 * fb_get_mode - calculates video mode using VESA GTF
 * @flags: if: 0 - maximize vertical refresh rate
 *             1 - vrefresh-driven calculation;
 *             2 - hscan-driven calculation;
 *             3 - pixelclock-driven calculation;
 * @val: depending on @flags, ignored, vrefresh, hsync or pixelclock
 * @var: pointer to fb_var_screeninfo
 * @info: pointer to fb_info
 *
 * DESCRIPTION:
 * Calculates video mode based on monitor specs using VESA GTF.
 * The GTF is best for VESA GTF compliant monitors but is
 * specifically formulated to work for older monitors as well.
 *
 * If @flag==0, the function will attempt to maximize the
 * refresh rate.  Otherwise, it will calculate timings based on
 * the flag and accompanying value.
 *
 * If FB_IGNOREMON bit is set in @flags, monitor specs will be
 * ignored and @var will be filled with the calculated timings.
 *
 * All calculations are based on the VESA GTF Spreadsheet
 * available at VESA's public ftp (http://www.vesa.org).
 *
 * NOTES:
 * The timings generated by the GTF will be different from VESA
 * DMT.  It might be a good idea to keep a table of standard
 * VESA modes as well.  The GTF may also not work for some displays,
 * such as, and especially, analog TV.
 *
 * REQUIRES:
 * A valid info->monspecs, otherwise 'safe numbers' will be used.
 */
int fb_get_mode(int flags, u32 val, struct fb_var_screeninfo *var, struct fb_info *info)
{
	struct __fb_timings *timings;
	u32 interlace = 1, dscan = 1;
	u32 hfmin, hfmax, vfmin, vfmax, dclkmin, dclkmax, err = 0;


	timings = kzalloc(sizeof(struct __fb_timings), GFP_KERNEL);

	if (!timings)
		return -ENOMEM;

	/*
	 * If monspecs are invalid, use values that are enough
	 * for 640x480@60
	 */
	if (!info || !info->monspecs.hfmax || !info->monspecs.vfmax ||
	    !info->monspecs.dclkmax ||
	    info->monspecs.hfmax < info->monspecs.hfmin ||
	    info->monspecs.vfmax < info->monspecs.vfmin ||
	    info->monspecs.dclkmax < info->monspecs.dclkmin) {
		hfmin = 29000; hfmax = 30000;
		vfmin = 60; vfmax = 60;
		dclkmin = 0; dclkmax = 25000000;
	} else {
		hfmin = info->monspecs.hfmin;
		hfmax = info->monspecs.hfmax;
		vfmin = info->monspecs.vfmin;
		vfmax = info->monspecs.vfmax;
		dclkmin = info->monspecs.dclkmin;
		dclkmax = info->monspecs.dclkmax;
	}

	timings->hactive = var->xres;
	timings->vactive = var->yres;
	if (var->vmode & FB_VMODE_INTERLACED) {
		timings->vactive /= 2;
		interlace = 2;
	}
	if (var->vmode & FB_VMODE_DOUBLE) {
		timings->vactive *= 2;
		dscan = 2;
	}

	switch (flags & ~FB_IGNOREMON) {
	case FB_MAXTIMINGS: /* maximize refresh rate */
		timings->hfreq = hfmax;
		fb_timings_hfreq(timings);
		if (timings->vfreq > vfmax) {
			timings->vfreq = vfmax;
			fb_timings_vfreq(timings);
		}
		if (timings->dclk > dclkmax) {
			timings->dclk = dclkmax;
			fb_timings_dclk(timings);
		}
		break;
	case FB_VSYNCTIMINGS: /* vrefresh driven */
		timings->vfreq = val;
		fb_timings_vfreq(timings);
		break;
	case FB_HSYNCTIMINGS: /* hsync driven */
		timings->hfreq = val;
		fb_timings_hfreq(timings);
		break;
	case FB_DCLKTIMINGS: /* pixelclock driven */
		timings->dclk = PICOS2KHZ(val) * 1000;
		fb_timings_dclk(timings);
		break;
	default:
		err = -EINVAL;

	}

	if (err || (!(flags & FB_IGNOREMON) &&
	    (timings->vfreq < vfmin || timings->vfreq > vfmax ||
	     timings->hfreq < hfmin || timings->hfreq > hfmax ||
	     timings->dclk < dclkmin || timings->dclk > dclkmax))) {
		err = -EINVAL;
	} else {
		var->pixclock = KHZ2PICOS(timings->dclk/1000);
		var->hsync_len = (timings->htotal * 8)/100;
		var->right_margin = (timings->hblank/2) - var->hsync_len;
		var->left_margin = timings->hblank - var->right_margin -
			var->hsync_len;
		var->vsync_len = (3 * interlace)/dscan;
		var->lower_margin = (1 * interlace)/dscan;
		var->upper_margin = (timings->vblank * interlace)/dscan -
			(var->vsync_len + var->lower_margin);
	}

	kfree(timings);
	return err;
}

#ifdef CONFIG_VIDEOMODE_HELPERS
int fb_videomode_from_videomode(const struct videomode *vm,
				struct fb_videomode *fbmode)
{
	unsigned int htotal, vtotal;

	fbmode->xres = vm->hactive;
	fbmode->left_margin = vm->hback_porch;
	fbmode->right_margin = vm->hfront_porch;
	fbmode->hsync_len = vm->hsync_len;

	fbmode->yres = vm->vactive;
	fbmode->upper_margin = vm->vback_porch;
	fbmode->lower_margin = vm->vfront_porch;
	fbmode->vsync_len = vm->vsync_len;

	/* prevent division by zero in KHZ2PICOS macro */
	fbmode->pixclock = vm->pixelclock ?
			KHZ2PICOS(vm->pixelclock / 1000) : 0;

	fbmode->sync = 0;
	fbmode->vmode = 0;
	if (vm->flags & DISPLAY_FLAGS_HSYNC_HIGH)
		fbmode->sync |= FB_SYNC_HOR_HIGH_ACT;
<<<<<<< HEAD
	if (vm->flags & DISPLAY_FLAGS_HSYNC_HIGH)
=======
	if (vm->dmt_flags & VESA_DMT_VSYNC_HIGH)
>>>>>>> 138f296e
		fbmode->sync |= FB_SYNC_VERT_HIGH_ACT;
	if (vm->flags & DISPLAY_FLAGS_INTERLACED)
		fbmode->vmode |= FB_VMODE_INTERLACED;
	if (vm->flags & DISPLAY_FLAGS_DOUBLESCAN)
		fbmode->vmode |= FB_VMODE_DOUBLE;
	fbmode->flag = 0;

	htotal = vm->hactive + vm->hfront_porch + vm->hback_porch +
		 vm->hsync_len;
	vtotal = vm->vactive + vm->vfront_porch + vm->vback_porch +
		 vm->vsync_len;
	/* prevent division by zero */
	if (htotal && vtotal) {
		fbmode->refresh = vm->pixelclock / (htotal * vtotal);
	/* a mode must have htotal and vtotal != 0 or it is invalid */
	} else {
		fbmode->refresh = 0;
		return -EINVAL;
	}

	return 0;
}
EXPORT_SYMBOL_GPL(fb_videomode_from_videomode);

#ifdef CONFIG_OF
static inline void dump_fb_videomode(const struct fb_videomode *m)
{
	pr_debug("fb_videomode = %ux%u@%uHz (%ukHz) %u %u %u %u %u %u %u %u %u\n",
		 m->xres, m->yres, m->refresh, m->pixclock, m->left_margin,
		 m->right_margin, m->upper_margin, m->lower_margin,
		 m->hsync_len, m->vsync_len, m->sync, m->vmode, m->flag);
}

/**
 * of_get_fb_videomode - get a fb_videomode from devicetree
 * @np: device_node with the timing specification
 * @fb: will be set to the return value
 * @index: index into the list of display timings in devicetree
 *
 * DESCRIPTION:
 * This function is expensive and should only be used, if only one mode is to be
 * read from DT. To get multiple modes start with of_get_display_timings ond
 * work with that instead.
 */
int of_get_fb_videomode(struct device_node *np, struct fb_videomode *fb,
			int index)
{
	struct videomode vm;
	int ret;

	ret = of_get_videomode(np, &vm, index);
	if (ret)
		return ret;

	fb_videomode_from_videomode(&vm, fb);

	pr_debug("%s: got %dx%d display mode from %s\n",
		of_node_full_name(np), vm.hactive, vm.vactive, np->name);
	dump_fb_videomode(fb);

	return 0;
}
EXPORT_SYMBOL_GPL(of_get_fb_videomode);
#endif /* CONFIG_OF */
#endif /* CONFIG_VIDEOMODE_HELPERS */

#else
int fb_parse_edid(unsigned char *edid, struct fb_var_screeninfo *var)
{
	return 1;
}
void fb_edid_to_monspecs(unsigned char *edid, struct fb_monspecs *specs)
{
	specs = NULL;
}
void fb_edid_add_monspecs(unsigned char *edid, struct fb_monspecs *specs)
{
}
void fb_destroy_modedb(struct fb_videomode *modedb)
{
}
int fb_get_mode(int flags, u32 val, struct fb_var_screeninfo *var,
		struct fb_info *info)
{
	return -EINVAL;
}
#endif /* CONFIG_FB_MODE_HELPERS */

/*
 * fb_validate_mode - validates var against monitor capabilities
 * @var: pointer to fb_var_screeninfo
 * @info: pointer to fb_info
 *
 * DESCRIPTION:
 * Validates video mode against monitor capabilities specified in
 * info->monspecs.
 *
 * REQUIRES:
 * A valid info->monspecs.
 */
int fb_validate_mode(const struct fb_var_screeninfo *var, struct fb_info *info)
{
	u32 hfreq, vfreq, htotal, vtotal, pixclock;
	u32 hfmin, hfmax, vfmin, vfmax, dclkmin, dclkmax;

	/*
	 * If monspecs are invalid, use values that are enough
	 * for 640x480@60
	 */
	if (!info->monspecs.hfmax || !info->monspecs.vfmax ||
	    !info->monspecs.dclkmax ||
	    info->monspecs.hfmax < info->monspecs.hfmin ||
	    info->monspecs.vfmax < info->monspecs.vfmin ||
	    info->monspecs.dclkmax < info->monspecs.dclkmin) {
		hfmin = 29000; hfmax = 30000;
		vfmin = 60; vfmax = 60;
		dclkmin = 0; dclkmax = 25000000;
	} else {
		hfmin = info->monspecs.hfmin;
		hfmax = info->monspecs.hfmax;
		vfmin = info->monspecs.vfmin;
		vfmax = info->monspecs.vfmax;
		dclkmin = info->monspecs.dclkmin;
		dclkmax = info->monspecs.dclkmax;
	}

	if (!var->pixclock)
		return -EINVAL;
	pixclock = PICOS2KHZ(var->pixclock) * 1000;

	htotal = var->xres + var->right_margin + var->hsync_len +
		var->left_margin;
	vtotal = var->yres + var->lower_margin + var->vsync_len +
		var->upper_margin;

	if (var->vmode & FB_VMODE_INTERLACED)
		vtotal /= 2;
	if (var->vmode & FB_VMODE_DOUBLE)
		vtotal *= 2;

	hfreq = pixclock/htotal;
	hfreq = (hfreq + 500) / 1000 * 1000;

	vfreq = hfreq/vtotal;

	return (vfreq < vfmin || vfreq > vfmax ||
		hfreq < hfmin || hfreq > hfmax ||
		pixclock < dclkmin || pixclock > dclkmax) ?
		-EINVAL : 0;
}

#if defined(CONFIG_FIRMWARE_EDID) && defined(CONFIG_X86)

/*
 * We need to ensure that the EDID block is only returned for
 * the primary graphics adapter.
 */

const unsigned char *fb_firmware_edid(struct device *device)
{
	struct pci_dev *dev = NULL;
	struct resource *res = NULL;
	unsigned char *edid = NULL;

	if (device)
		dev = to_pci_dev(device);

	if (dev)
		res = &dev->resource[PCI_ROM_RESOURCE];

	if (res && res->flags & IORESOURCE_ROM_SHADOW)
		edid = edid_info.dummy;

	return edid;
}
#else
const unsigned char *fb_firmware_edid(struct device *device)
{
	return NULL;
}
#endif
EXPORT_SYMBOL(fb_firmware_edid);

EXPORT_SYMBOL(fb_parse_edid);
EXPORT_SYMBOL(fb_edid_to_monspecs);
EXPORT_SYMBOL(fb_edid_add_monspecs);
EXPORT_SYMBOL(fb_get_mode);
EXPORT_SYMBOL(fb_validate_mode);
EXPORT_SYMBOL(fb_destroy_modedb);<|MERGE_RESOLUTION|>--- conflicted
+++ resolved
@@ -1400,11 +1400,7 @@
 	fbmode->vmode = 0;
 	if (vm->flags & DISPLAY_FLAGS_HSYNC_HIGH)
 		fbmode->sync |= FB_SYNC_HOR_HIGH_ACT;
-<<<<<<< HEAD
-	if (vm->flags & DISPLAY_FLAGS_HSYNC_HIGH)
-=======
-	if (vm->dmt_flags & VESA_DMT_VSYNC_HIGH)
->>>>>>> 138f296e
+	if (vm->flags & DISPLAY_FLAGS_VSYNC_HIGH)
 		fbmode->sync |= FB_SYNC_VERT_HIGH_ACT;
 	if (vm->flags & DISPLAY_FLAGS_INTERLACED)
 		fbmode->vmode |= FB_VMODE_INTERLACED;
